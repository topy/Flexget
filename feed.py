--- conflicted
+++ resolved
@@ -2,15 +2,13 @@
 from datetime import datetime
 from manager import ModuleWarning
 
-log = logging.getLogger('feed')
-
 class Entry(dict):
 
     """
         Represents one item in feed. Must have url and title fields.
         See. http://flexget.com/wiki/DevelopersEntry
 
-        Internally stored original_url is necessary because
+        Internally stored original_url is neccessary because
         modules (ie. resolvers) may change this into something else 
         and otherwise that information would be lost.
     """
@@ -108,7 +106,7 @@
         now = datetime.today()
         for key in self._cache.keys():
             item = self._cache[key]
-            y, m, d = item['stored'].split('-')
+            y,m,d = item['stored'].split('-')
             stored = datetime(int(y), int(m), int(d))
             delta = now - stored
             if delta.days > item['days']:
@@ -134,15 +132,13 @@
         self.entries = []
         
         # You should NOT change these arrays at any point, and in most cases not even read them!
-        # Mainly public since unit test needs these
+        # Mainly public since unittest needs these
         
         self.accepted = [] # accepted entries are always accepted, filtering does not affect them
         self.filtered = [] # filtered entries
         self.rejected = [] # rejected entries are removed unconditionally, even if accepted
         self.failed = []
 
-        # TODO: feed.abort() should be done by using exception, not a flag that has to be checked everywhere
-
         # flags and counters
         self.unittest = False
         self.__abort = False
@@ -168,7 +164,7 @@
         """Purge entries in list from feed.entries"""
         for entry in self.entries[:]:
             if entry in list and entry not in not_in_list:
-                log.debug('Purging entry %s' % entry.safe_str())
+                logging.debug('Purging entry %s' % entry.safe_str())
                 self.entries.remove(entry)
                 if count:
                     self.__purged += 1
@@ -185,13 +181,13 @@
 
     def filter(self, entry):
         """Mark entry to be filtered unless told otherwise. Entry may still be accepted."""
-        # accepted checked only because it makes more sense when verbose details
+        # accepted checked only because it makes more sense when verbosing details
         if not entry in self.filtered and not entry in self.accepted:
             self.filtered.append(entry)
             self.verbose_details('Filtered %s' % entry['title'])
 
     def reject(self, entry):
-        """Reject this entry immediately and permanently."""
+        """Reject this entry immediattely and permanently."""
         # schedule immediately filtering after this module has done execution
         if not entry in self.rejected:
             self.rejected.append(entry)
@@ -199,7 +195,7 @@
 
     def fail(self, entry):
         """Mark entry as failed."""
-        log.debug("Marking entry '%s' as failed" % entry['title'])
+        logging.debug("Marking entry '%s' as failed" % entry['title'])
         if not entry in self.failed:
             self.failed.append(entry)
             self.manager.add_failed(entry)
@@ -208,7 +204,7 @@
     def abort(self, **kwargs):
         """Abort this feed execution, no more modules will be executed."""
         if not self.__abort and not kwargs.get('silent', False):
-            log.info('Aborting feed %s' % self.name)
+            logging.info('Aborting feed %s' % self.name)
         self.__abort = True
         self.__run_event('abort')
 
@@ -229,7 +225,7 @@
         else:
             return self.config[keyword]
 
-    def log_once(self, s, logger=log):
+    def log_once(self, s, log=logging):
         """Log string s once"""
         import md5
         m = md5.new()
@@ -238,14 +234,14 @@
         seen = self.shared_cache.get('log-%s' % md5sum, False)
         if (seen): return
         self.shared_cache.store('log-%s' % md5sum, True, 30)
-        logger.info(s)
+        log.info(s)
 
     # TODO: all these verbose methods are confusing
-    def verbose_progress(self, s, logger=log):
-        """Verbose progress, outputs only in non quiet mode."""
+    def verbose_progress(self, s, log=logging):
+        """Verboses progress, outputs only in non quiet mode."""
         # TODO: implement trough own logger?
         if not self.manager.options.quiet and not self.unittest:
-            logger.info(s)
+            log.info(s)
           
     def verbose_details(self, s):
         """Verbose if details option is enabled"""
@@ -308,7 +304,7 @@
                     else:
                         m.log.warning(m)
                 except Exception, e:
-                    log.exception('Unhandled error in module %s: %s' % (keyword, e))
+                    logging.exception('Unhandled error in module %s: %s' % (keyword, e))
                     self.abort()
                 # remove entries
                 self.__purge_rejected()
@@ -320,12 +316,18 @@
         """Execute this feed, runs events in order of events array."""
         # validate configuration
         errors = self.validate()
-        if self.__abort: return
+        if errors:
+            logging.critical('Feed \'%s\' has configuration errors:' % self.name)
+            for error in errors:
+                logging.error(error)
+            if not self.manager.options.validate:
+                self.abort()
+            return
+        # do not execute in validate mode
         if self.manager.options.validate:
             if not errors:
-                print 'Feed \'%s\' passed' % self.name
-                return
-            
+                logging.info('Feed \'%s\' passed' % self.name)
+            return
         # run events
         for event in self.manager.events:
             # when learning, skip few events
@@ -335,7 +337,7 @@
                     modules = self.manager.get_modules_by_event(event)
                     for module in modules:
                         if self.config.has_key(module['name']):
-                            log.info('Feed %s keyword %s is not executed because of learn/reset.' % (self.name, module['name']))
+                            logging.info('Feed %s keyword %s is not executed because of learn/reset.' % (self.name, module['name']))
                     continue
             # run all modules with this event
             self.__run_event(event)
@@ -346,11 +348,7 @@
             if event == 'input':
                 self.verbose_details_entries()
                 if not self.entries:
-<<<<<<< HEAD
-                    self.verbose_progress('Feed %s didn\'t produce any entries. This is likely to be miss configured or non-functional input.' % self.name)
-=======
                     self.verbose_progress('Feed %s didn\'t produce any entries. This is likely to be misconfigured or non-functional input.' % self.name)
->>>>>>> 20290f80
                 else:
                     self.verbose_progress('Feed %s produced %s entries.' % (self.name, len(self.entries)))
             if event == 'filter':
@@ -368,25 +366,16 @@
         """Module configuration validation. Return array of error messages that were detected."""
         validate_errors = []
         # validate all modules
-        for keyword in self.config:
-            module = self.manager.modules.get(keyword)
+        for kw, value in self.config.iteritems():
+            module = self.manager.modules.get(kw)
             if not module:
-                validate_errors.append('Unknown keyword \'%s\'' % keyword)
+                validate_errors.append('unknown keyword \'%s\'' % kw)
                 continue
             if hasattr(module['instance'], 'validate'):
-                errors = module['instance'].validate(self.config[keyword])
+                errors = module['instance'].validate(self.config[kw])
                 if errors:
                     for error in errors:
-                        validate_errors.append('%s %s' % (keyword, error))
+                        validate_errors.append('%s %s' % (kw, error))
             else:
-                log.warning('Used module %s does not support validating. Please notify author!' % keyword)
-                
-        # log errors and abort
-        if validate_errors:
-            log.critical('Feed \'%s\' has configuration errors:' % self.name)
-            for error in validate_errors:
-                log.error(error)
-            # feed has errors, abort it
-            self.abort()
-                
+                logging.warning('Used module %s does not support validating. Please notify author!' % kw)
         return validate_errors