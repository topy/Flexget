"""
FlexGet build and development utilities - unfortunately this file is somewhat messy
"""
from __future__ import print_function
import os
import subprocess
import shutil
import sys
from paver.easy import *
import paver.virtual
import paver.setuputils
from paver.shell import sh
from paver.setuputils import setup, find_package_data, find_packages


sphinxcontrib = False
try:
    from sphinxcontrib import paverutils
    sphinxcontrib = True
except ImportError:
    pass

sys.path.insert(0, '')

options = environment.options
# There is a bug in sqlalchemy 0.9.0, see gh#127
# There is a bug in beautifulsoup 4.2.0 that breaks imdb parsing, see http://flexget.com/ticket/2091
# There is a bug in requests 2.4.0 where it leaks urllib3 exceptions
install_requires = [
    'FeedParser>=5.2.1', 'SQLAlchemy >=0.7.5, !=0.9.0, <1.999', 'PyYAML',
    'beautifulsoup4>=4.1, !=4.2.0, <4.4', 'html5lib>=0.11', 'PyRSS2Gen', 'pynzb', 'progressbar', 'rpyc',
    'jinja2', 'requests>=1.0, !=2.4.0, <2.99', 'python-dateutil!=2.0, !=2.2', 'jsonschema>=2.0',
<<<<<<< HEAD
    'python-tvrage', 'tmdb3', 'path.py', 'guessit>=0.9.3, <0.10.4', 'apscheduler',
    'flask>=0.7', 'flask-restful>=0.3.3', 'ordereddict>=1.1', 'flask-restplus==0.7.2', 'cherrypy>=3.7.0',
    'flask-assets>=0.11', 'cssmin>=0.2.0', 'flask-compress>=1.2.1', 'flask-login>=0.3.2', 'pyparsing>=2.0.3',
    'pyScss>=1.3.4', 'pytvmaze>=1.3.3'
=======
    'tmdb3', 'path.py', 'guessit>=0.9.3, <0.10.4', 'apscheduler', 'flask>=0.7', 'flask-restful>=0.3.3',
    'ordereddict>=1.1', 'flask-restplus==0.7.2', 'cherrypy>=3.7.0', 'flask-assets>=0.11', 'cssmin>=0.2.0',
    'flask-compress>=1.2.1', 'flask-login>=0.3.2', 'pyparsing>=2.0.3', 'pyScss>=1.3.4', 'pytvmaze'
>>>>>>> 36081f1c
]

if sys.version_info < (2, 7):
    # argparse is part of the standard library in python 2.7+
    install_requires.append('argparse')

entry_points = {'console_scripts': ['flexget = flexget:main']}

# Provide an alternate exe on windows which does not cause a pop-up when scheduled
if sys.platform.startswith('win'):
    entry_points.setdefault('gui_scripts', []).append('flexget-headless = flexget:main')

with open("README.rst") as readme:
    long_description = readme.read()

# Populates __version__ without importing the package
__version__ = None
execfile('flexget/_version.py')
if not __version__:
    print('Could not find __version__ from flexget/_version.py')
    sys.exit(1)

setup(
    name='FlexGet',
    version=__version__,  # release task may edit this
    description='FlexGet is a program aimed to automate downloading or processing content (torrents, podcasts, etc.) '
                'from different sources like RSS-feeds, html-pages, various sites and more.',
    long_description=long_description,
    author='Marko Koivusalo',
    author_email='marko.koivusalo@gmail.com',
    license='MIT',
    url='http://flexget.com',
    download_url='http://download.flexget.com',
    install_requires=install_requires,
    packages=find_packages(exclude=['tests']),
    package_data=find_package_data('flexget', package='flexget',
                                   exclude=['FlexGet.egg-info', '*.pyc'],
                                   exclude_directories=['node_modules', 'bower_components'],
                                   only_in_packages=False),  # NOTE: the exclude does not seem to work
    zip_safe=False,
    test_suite='nose.collector',
    extras_require={
        'memusage': ['guppy'],
        'NZB': ['pynzb'],
        'TaskTray': ['pywin32'],
    },
    entry_points=entry_points,
    classifiers=[
        "Development Status :: 5 - Production/Stable",
        "License :: OSI Approved :: MIT License",
        "Operating System :: OS Independent",
        "Programming Language :: Python",
        "Programming Language :: Python :: 2",
        "Programming Language :: Python :: 2.6",
        "Programming Language :: Python :: 2.7",
        "Programming Language :: Python :: Implementation :: CPython",
        "Programming Language :: Python :: Implementation :: PyPy",
    ]

)

options(
    minilib=Bunch(
        # 'version' is included as workaround to https://github.com/paver/paver/issues/112, TODO: remove
        extra_files=['virtual', 'svn', 'version']
    ),
    virtualenv=Bunch(
        paver_command_line='develop'
    ),
    # sphinxcontrib.paverutils
    sphinx=Bunch(
        docroot='docs',
        builddir='build',
        builder='html',
        confdir='docs'
    ),
)


def set_init_version(ver):
    """Replaces the version with ``ver`` in _version.py"""
    import fileinput
    for line in fileinput.FileInput('flexget/_version.py', inplace=1):
        if line.startswith('__version__ = '):
            line = "__version__ = '%s'\n" % ver
        print(line, end='')


@task
def version():
    """Prints the version number of the source"""
    print(__version__)


@task
@cmdopts([('dev', None, 'Bumps to new development version instead of release version.')])
def increment_version(options):
    """Increments either release or dev version by 1"""
    print('current version: %s' % __version__)
    ver_split = __version__.split('.')
    dev = options.increment_version.get('dev')
    if 'dev' in ver_split[-1]:
        if dev:
            # If this is already a development version, increment the dev count by 1
            ver_split[-1] = 'dev%d' % (int(ver_split[-1].strip('dev') or 0) + 1)
        else:
            # Just strip off dev tag for next release version
            ver_split = ver_split[:-1]
    else:
        # Increment the revision number by one
        if len(ver_split) == 2:
            # We don't have a revision number, assume 0
            ver_split.append('1')
        else:
            ver_split[-1] = str(int(ver_split[-1]) + 1)
        if dev:
            ver_split.append('dev')
    new_version = '.'.join(ver_split)
    print('new version: %s' % new_version)
    set_init_version(new_version)


@task
@cmdopts([
    ('online', None, 'Run online tests')
])
def test(options):
    """Run FlexGet unit tests"""
    options.setdefault('test', Bunch())
    import nose
    from nose.plugins.manager import DefaultPluginManager

    cfg = nose.config.Config(plugins=DefaultPluginManager(), verbosity=2)

    args = []
    # Adding the -v flag makes the tests fail in python 2.7
    #args.append('-v')
    args.append('--processes=4')
    args.append('-x')
    if not options.test.get('online'):
        args.append('--attr=!online')
    args.append('--where=tests')

    # Store current path since --where changes it, restore when leaving
    cwd = os.getcwd()
    try:
        return nose.run(argv=args, config=cfg)
    finally:
        os.chdir(cwd)


@task
def clean():
    """Cleans up the virtualenv"""
    import os
    import glob

    for p in ('bin', 'Scripts', 'build', 'dist', 'include', 'lib', 'man',
              'share', 'FlexGet.egg-info', 'paver-minilib.zip', 'setup.py'):
        pth = path(p)
        if pth.isdir():
            pth.rmtree()
        elif pth.isfile():
            pth.remove()

    for pkg in set(options.setup.packages) | set(('tests',)):
        for filename in glob.glob(pkg.replace('.', os.sep) + "/*.py[oc~]"):
            path(filename).remove()


@task
@cmdopts([
    ('dist-dir=', 'd', 'directory to put final built distributions in'),
    ('revision=', 'r', 'minor revision number of this build')
])
def sdist(options):
    """Build tar.gz distribution package"""
    print('sdist version: %s' % __version__)
    # clean previous build
    print('Cleaning build...')
    for p in ['build']:
        pth = path(p)
        if pth.isdir():
            pth.rmtree()
        elif pth.isfile():
            pth.remove()
        else:
            print('Unable to remove %s' % pth)

    # remove pre-compiled pycs from tests, I don't know why paver even tries to include them ...
    # seems to happen only with sdist though
    for pyc in path('tests/').files('*.pyc'):
        pyc.remove()

    for t in ['minilib', 'generate_setup', 'setuptools.command.sdist']:
        call_task(t)


@task
def coverage():
    """Make coverage.flexget.com"""
    # --with-coverage --cover-package=flexget --cover-html --cover-html-dir /var/www/flexget_coverage/
    import nose
    from nose.plugins.manager import DefaultPluginManager

    cfg = nose.config.Config(plugins=DefaultPluginManager(), verbosity=2)
    argv = ['bin/paver']
    argv.extend(['--attr=!online'])
    argv.append('--with-coverage')
    argv.append('--cover-html')
    argv.extend(['--cover-package', 'flexget'])
    argv.extend(['--cover-html-dir', '/var/www/flexget_coverage/'])
    nose.run(argv=argv, config=cfg)
    print('Coverage generated')


@task
@cmdopts([
    ('docs-dir=', 'd', 'directory to put the documetation in')
])
def docs():
    if not sphinxcontrib:
        print('ERROR: requires sphinxcontrib-paverutils')
        sys.exit(1)
    from paver import tasks
    if not os.path.exists('build'):
        os.mkdir('build')
    if not os.path.exists(os.path.join('build', 'sphinx')):
        os.mkdir(os.path.join('build', 'sphinx'))

    setup_section = tasks.environment.options.setdefault("sphinx", Bunch())
    setup_section.update(outdir=options.docs.get('docs_dir', 'build/sphinx'))
    call_task('sphinxcontrib.paverutils.html')


@task
@might_call('test', 'sdist')
@cmdopts([('no-tests', None, 'skips unit tests')])
def release(options):
    """Run tests then make an sdist if successful."""
    if not options.release.get('no_tests'):
        if not test():
            print('Unit tests did not pass')
            sys.exit(1)

    print('Making src release')
    sdist()


@task
def install_tools():
    """Install development / jenkins tools and dependencies"""

    try:
        import pip
    except ImportError:
        print('FATAL: Unable to import pip, please install it and run this again!')
        sys.exit(1)

    try:
        import sphinxcontrib
        print('sphinxcontrib INSTALLED')
    except ImportError:
        pip.main(['install', 'sphinxcontrib-paverutils'])

    pip.main(['install', '-r', 'jenkins-requirements.txt'])


@task
def clean_compiled():
    for root, dirs, files in os.walk('flexget'):
        for name in files:
            fqn = os.path.join(root, name)
            if fqn[-3:] == 'pyc' or fqn[-3:] == 'pyo' or fqn[-5:] == 'cover':
                print('Deleting %s' % fqn)
                os.remove(fqn)


@task
@consume_args
def pep8(args):
    try:
        import pep8
    except:
        print('Run bin/paver install_tools')
        sys.exit(1)

    # Ignoring certain errors
    ignore = [
        'E711', 'E712',  # These are comparisons to singletons i.e. == False, and == None. We need these for sqlalchemy.
        'W291', 'W293', 'E261',
        'E128'  # E128 continuation line under-indented for visual indent
    ]
    styleguide = pep8.StyleGuide(show_source=True, ignore=ignore, repeat=1, max_line_length=120,
                                 parse_argv=args)
    styleguide.input_dir('flexget')


@task
@cmdopts([
    ('file=', 'f', 'name of the requirements file to create')
])
def requirements(options):
    filename = options.requirements.get('file', 'requirements.txt')
    with open(filename, mode='w') as req_file:
        req_file.write('\n'.join(options.install_requires))


@task
def build_webui():

    cwd = os.path.join('flexget', 'ui')

    # Cleanup previous builds
    for folder in ['bower_components' 'node_modules']:
        folder = os.path.join(cwd, folder)
        if os.path.exists(folder):
            shutil.rmtree(folder)

    # Install npm packages
    sh(['npm', 'install'], cwd=cwd)

    # Build the ui
    sh(['bower', 'install'], cwd=cwd)

    # Build the ui
    sh('gulp', cwd=cwd)<|MERGE_RESOLUTION|>--- conflicted
+++ resolved
@@ -30,16 +30,10 @@
     'FeedParser>=5.2.1', 'SQLAlchemy >=0.7.5, !=0.9.0, <1.999', 'PyYAML',
     'beautifulsoup4>=4.1, !=4.2.0, <4.4', 'html5lib>=0.11', 'PyRSS2Gen', 'pynzb', 'progressbar', 'rpyc',
     'jinja2', 'requests>=1.0, !=2.4.0, <2.99', 'python-dateutil!=2.0, !=2.2', 'jsonschema>=2.0',
-<<<<<<< HEAD
-    'python-tvrage', 'tmdb3', 'path.py', 'guessit>=0.9.3, <0.10.4', 'apscheduler',
+    'tmdb3', 'path.py', 'guessit>=0.9.3, <0.10.4', 'apscheduler',
     'flask>=0.7', 'flask-restful>=0.3.3', 'ordereddict>=1.1', 'flask-restplus==0.7.2', 'cherrypy>=3.7.0',
     'flask-assets>=0.11', 'cssmin>=0.2.0', 'flask-compress>=1.2.1', 'flask-login>=0.3.2', 'pyparsing>=2.0.3',
     'pyScss>=1.3.4', 'pytvmaze>=1.3.3'
-=======
-    'tmdb3', 'path.py', 'guessit>=0.9.3, <0.10.4', 'apscheduler', 'flask>=0.7', 'flask-restful>=0.3.3',
-    'ordereddict>=1.1', 'flask-restplus==0.7.2', 'cherrypy>=3.7.0', 'flask-assets>=0.11', 'cssmin>=0.2.0',
-    'flask-compress>=1.2.1', 'flask-login>=0.3.2', 'pyparsing>=2.0.3', 'pyScss>=1.3.4', 'pytvmaze'
->>>>>>> 36081f1c
 ]
 
 if sys.version_info < (2, 7):
