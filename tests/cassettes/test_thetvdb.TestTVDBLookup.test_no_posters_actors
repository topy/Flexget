--- conflicted
+++ resolved
@@ -4,41 +4,25 @@
       headers:
         Accept: ['*/*']
         Accept-Encoding: ['gzip, deflate']
-<<<<<<< HEAD
-        Authorization: [!!python/unicode 'Bearer eyJhbGciOiJSUzI1NiIsInR5cCI6IkpXVCJ9.eyJleHAiOjE0NTk4MjY5NzAsImlkIjoiRmxleEdldCIsIm9yaWdfaWF0IjoxNDU5NzQwNTcwfQ.OaztW3WkNu9L4Hoiy9FMlmMM6vgXmcfq1sl8vmV-Zd5-X8iX29allxpjeNampckWqrAAmGqpvr9KYv0xKdyoD7HQeu1mLX87gCg5KA-wWNqmW0N8y6tc4scVlNkztdR7Lp7-koS5nDoeYlsfublr5t-bQOuPQRdJfPWp6H2K8Yids-8ZJFk9blrImaxaOo7Qhn9HfGZ9q5JF27r8u3fBUXL_sntXs4VOf7d9rbYUbg1Cz872ugTMaSwNXO_n3x-Pjtgl6OnNU-ieOQcPljwpcSVMJFIUYTjod9Cw17Pg3qxXakxs2_Z0JiPHLUXgNsTc50ewK1u67I4hfh4cX1up8w']
-        Connection: [keep-alive]
-        User-Agent: [!!python/unicode 'FlexGet/1.3.0.dev (www.flexget.com)']
-=======
         Authorization: [Bearer eyJhbGciOiJSUzI1NiIsInR5cCI6IkpXVCJ9.eyJleHAiOjE0NTk4NDI1ODMsImlkIjoiRmxleEdldCIsIm9yaWdfaWF0IjoxNDU5NzU2MTgzfQ.G_lyoPTGO3XWZQJhA_TSkWH1CwCSgHvHwJ3lgs0VwPlEryK3xF10vwakk--mA8JU_4yDgsfn6z3Ca_-lw76nf1RU2u8U5-kTERUX1Fm4jsIqFdHucEKLoVKXx3_ER2plB2n40Kl4aXyByM5cfvl-1D8150IKZl03kBAjuogZFGKXuROMlGnah8bZ34XmfqiU5h2F9-Fad1-LmijyQl3AIcTmXF1JSwAjSUac3vastq83tOuvOsehMgiEQoSHElf-QJdtlEyCSoIcQD44D3K-q-IcL9A8jdPrgfdD9tB6qGeKvIjpAgK5iwJcUERxSShkaS_9ISNOAnHLqb7QNhqaDg]
         Connection: [keep-alive]
         User-Agent: [FlexGet/1.2.501.dev (www.flexget.com)]
->>>>>>> 90890e5d
       method: GET
       uri: https://api-beta.thetvdb.com/search/series?name=Sex+House
     response:
       body:
         string: !!binary |
           H4sIAAAAAAAAA1RSsW4bMQzd/RUPN9uuYwRtka1oh3Zph2Qpmgz0ib5jI4sHirrzNci/F7KbuBkk
-          COTj0yP5nhZAE8ipucGvBQA8nW6goSiUOdfEw/IluKOU2JobNJ3R0EtL8d32/ebj9fWqW/8euuYV
-          uRfL/kmMQ0VvN1fb1ebD6mp7QUjNnItfqxL7pPZYSy5AHdlG4alGb/mIr1oyQzIIE++Q2YQzBtNQ
-          Wg7YzbjrGT+SaFpewqMQvGexcwZfpBOniFsvQTQj8EDmB06+xjev9HxsY8kyMlzxU8td2TEGNhA6
-          o+TYmx4qZ5WRxfmlkBDIHpHJxRi6hzFF8Rm51ykv/8k4C3bRBEoBuZhpSUFSh7ZEL8bre7tP9dzK
-          EQPrEBnGg3Hm5BU3komW/IYf2dlYfR44Q1Iby4mScCAz4QCNgQ2tJufsmKRuFGSMoTgkgdCfBhw4
-          S5c4gE660NNY/6SMQ2l7ZD7W96A5yy7yug59RlZNZzl/eIleJx7Zasfkte0Zk8SIpI4dY89hiQOH
-          aqM4oyXjgL0a1EAx6sShjj4yjYySXCIq3VyXkDWhp1xlrC9WOXvhOx34jVn+Azh5qaZuPmudYZHU
-          NSd3Py+Ah8XzXwAAAP//AwDR6Ie/EgMAAA==
+          CI+PD4/Ue1oATSCn5ga/FgDwdLqBhqJQ5lwLD8sXcEcpsTU3aDqjoZeW4rvt+83H6+tVt/49dM0r
+          cy+W/ZMYh8rebq62q82H1dX2wpBaOTe/Yol9UnusLReijmyj8FTRWz7iq5bMkAzCxDtkNuGMwTSU
+          lgN2M+56xo8kmpYXeBSC9yx2ruCLdOIUcesliGYEHsj8wMnX+OZVno9tLFlGhit+arkrO8bABkJn
+          lBx700PVrDayOL80EgLZIzK5GEP3MKYoPiP3OuXlPxtnZ169UArIxUxLCpI6tCV6MV7f232q51aO
+          GFiHyDAejDMnr7yRTLTkN/rIzsbq88AZktpYTpKEA5kJB2gMbGg1OWfHJPVHQcYYikMSCP1pwYGz
+          dIkD6OQLPY0noYxDaXtkPtb3oDnLLvK6Ln1GVk1nO394iV4nHtnqxOR17BmTxIikjh1jz2GJA4ca
+          ozijJeOAvRrUQDHqxKGuPjKNjJJcIqrcXD8ha0JPudpYX6JyzsJ3OvCbsPxHcPJSQ9181rrDIqlr
+          TsXnBfCweP4LAAD//wMA0eiHvxIDAAA=
       headers:
         cache-control: ['private, max-age=300']
-<<<<<<< HEAD
-        cf-ray: [28e1ad6aa9e604ce-SYD]
-        connection: [keep-alive]
-        content-encoding: [gzip]
-        content-type: [application/json]
-        date: ['Mon, 04 Apr 2016 03:29:42 GMT']
-        server: [cloudflare-nginx]
-        set-cookie: ['__cfduid=d342d36edb84a13982e69bfa0e20557c71459740581; expires=Tue,
-            04-Apr-17 03:29:41 GMT; path=/; domain=.thetvdb.com; HttpOnly']
-=======
         cf-ray: [28e32a8932b219aa-SYD]
         connection: [keep-alive]
         content-encoding: [gzip]
@@ -47,7 +31,6 @@
         server: [cloudflare-nginx]
         set-cookie: ['__cfduid=d4aa85ace62377e5e0ef55d0d09129aa71459756192; expires=Tue,
             04-Apr-17 07:49:52 GMT; path=/; domain=.thetvdb.com; HttpOnly']
->>>>>>> 90890e5d
         x-powered-by: [Thundar!]
         x-thetvdb-api-version: [2.0.0]
       status: {code: 200, message: OK}
@@ -56,15 +39,9 @@
       headers:
         Accept: ['*/*']
         Accept-Encoding: ['gzip, deflate']
-<<<<<<< HEAD
-        Authorization: [!!python/unicode 'Bearer eyJhbGciOiJSUzI1NiIsInR5cCI6IkpXVCJ9.eyJleHAiOjE0NTk4MjY5NzAsImlkIjoiRmxleEdldCIsIm9yaWdfaWF0IjoxNDU5NzQwNTcwfQ.OaztW3WkNu9L4Hoiy9FMlmMM6vgXmcfq1sl8vmV-Zd5-X8iX29allxpjeNampckWqrAAmGqpvr9KYv0xKdyoD7HQeu1mLX87gCg5KA-wWNqmW0N8y6tc4scVlNkztdR7Lp7-koS5nDoeYlsfublr5t-bQOuPQRdJfPWp6H2K8Yids-8ZJFk9blrImaxaOo7Qhn9HfGZ9q5JF27r8u3fBUXL_sntXs4VOf7d9rbYUbg1Cz872ugTMaSwNXO_n3x-Pjtgl6OnNU-ieOQcPljwpcSVMJFIUYTjod9Cw17Pg3qxXakxs2_Z0JiPHLUXgNsTc50ewK1u67I4hfh4cX1up8w']
-        Connection: [keep-alive]
-        User-Agent: [!!python/unicode 'FlexGet/1.3.0.dev (www.flexget.com)']
-=======
         Authorization: [Bearer eyJhbGciOiJSUzI1NiIsInR5cCI6IkpXVCJ9.eyJleHAiOjE0NTk4NDI1ODMsImlkIjoiRmxleEdldCIsIm9yaWdfaWF0IjoxNDU5NzU2MTgzfQ.G_lyoPTGO3XWZQJhA_TSkWH1CwCSgHvHwJ3lgs0VwPlEryK3xF10vwakk--mA8JU_4yDgsfn6z3Ca_-lw76nf1RU2u8U5-kTERUX1Fm4jsIqFdHucEKLoVKXx3_ER2plB2n40Kl4aXyByM5cfvl-1D8150IKZl03kBAjuogZFGKXuROMlGnah8bZ34XmfqiU5h2F9-Fad1-LmijyQl3AIcTmXF1JSwAjSUac3vastq83tOuvOsehMgiEQoSHElf-QJdtlEyCSoIcQD44D3K-q-IcL9A8jdPrgfdD9tB6qGeKvIjpAgK5iwJcUERxSShkaS_9ISNOAnHLqb7QNhqaDg]
         Connection: [keep-alive]
         User-Agent: [FlexGet/1.2.501.dev (www.flexget.com)]
->>>>>>> 90890e5d
       method: GET
       uri: https://api-beta.thetvdb.com/series/260844
     response:
@@ -83,17 +60,6 @@
           998qXWG6WC7my8XkJOdDVy0xv5hN55Pjmorxt2P9yRnwfPb8FwAA//8DAIhCKbxOBAAA
       headers:
         cache-control: ['private, max-age=300']
-<<<<<<< HEAD
-        cf-ray: [28e1ad71cdf604c2-SYD]
-        connection: [keep-alive]
-        content-encoding: [gzip]
-        content-type: [application/json]
-        date: ['Mon, 04 Apr 2016 03:29:43 GMT']
-        last-modified: ['Fri, 29 Aug 2014 12:25:54 GMT']
-        server: [cloudflare-nginx]
-        set-cookie: ['__cfduid=dc7b9018710206c1eaecc3d599607cc2e1459740582; expires=Tue,
-            04-Apr-17 03:29:42 GMT; path=/; domain=.thetvdb.com; HttpOnly']
-=======
         cf-ray: [28e32a8f0bd019ce-SYD]
         connection: [keep-alive]
         content-encoding: [gzip]
@@ -103,7 +69,6 @@
         server: [cloudflare-nginx]
         set-cookie: ['__cfduid=d2e1b7ee38cdd16278e7c48b61f4af7571459756193; expires=Tue,
             04-Apr-17 07:49:53 GMT; path=/; domain=.thetvdb.com; HttpOnly']
->>>>>>> 90890e5d
         x-powered-by: [Thundar!]
         x-thetvdb-api-version: [2.0.0]
       status: {code: 200, message: OK}
@@ -112,15 +77,9 @@
       headers:
         Accept: ['*/*']
         Accept-Encoding: ['gzip, deflate']
-<<<<<<< HEAD
-        Authorization: [!!python/unicode 'Bearer eyJhbGciOiJSUzI1NiIsInR5cCI6IkpXVCJ9.eyJleHAiOjE0NTk4MjY5NzAsImlkIjoiRmxleEdldCIsIm9yaWdfaWF0IjoxNDU5NzQwNTcwfQ.OaztW3WkNu9L4Hoiy9FMlmMM6vgXmcfq1sl8vmV-Zd5-X8iX29allxpjeNampckWqrAAmGqpvr9KYv0xKdyoD7HQeu1mLX87gCg5KA-wWNqmW0N8y6tc4scVlNkztdR7Lp7-koS5nDoeYlsfublr5t-bQOuPQRdJfPWp6H2K8Yids-8ZJFk9blrImaxaOo7Qhn9HfGZ9q5JF27r8u3fBUXL_sntXs4VOf7d9rbYUbg1Cz872ugTMaSwNXO_n3x-Pjtgl6OnNU-ieOQcPljwpcSVMJFIUYTjod9Cw17Pg3qxXakxs2_Z0JiPHLUXgNsTc50ewK1u67I4hfh4cX1up8w']
-        Connection: [keep-alive]
-        User-Agent: [!!python/unicode 'FlexGet/1.3.0.dev (www.flexget.com)']
-=======
         Authorization: [Bearer eyJhbGciOiJSUzI1NiIsInR5cCI6IkpXVCJ9.eyJleHAiOjE0NTk4NDI1ODMsImlkIjoiRmxleEdldCIsIm9yaWdfaWF0IjoxNDU5NzU2MTgzfQ.G_lyoPTGO3XWZQJhA_TSkWH1CwCSgHvHwJ3lgs0VwPlEryK3xF10vwakk--mA8JU_4yDgsfn6z3Ca_-lw76nf1RU2u8U5-kTERUX1Fm4jsIqFdHucEKLoVKXx3_ER2plB2n40Kl4aXyByM5cfvl-1D8150IKZl03kBAjuogZFGKXuROMlGnah8bZ34XmfqiU5h2F9-Fad1-LmijyQl3AIcTmXF1JSwAjSUac3vastq83tOuvOsehMgiEQoSHElf-QJdtlEyCSoIcQD44D3K-q-IcL9A8jdPrgfdD9tB6qGeKvIjpAgK5iwJcUERxSShkaS_9ISNOAnHLqb7QNhqaDg]
         Connection: [keep-alive]
         User-Agent: [FlexGet/1.2.501.dev (www.flexget.com)]
->>>>>>> 90890e5d
       method: GET
       uri: https://api-beta.thetvdb.com/series/260844/images/query?keyType=poster
     response:
@@ -130,16 +89,6 @@
           rQypLEi1KsgvLkktUshOrQxLzClNtTIyM7AwMYlV4qoFAAAA//8DAG6HlThPAAAA
       headers:
         cache-control: ['private, max-age=300']
-<<<<<<< HEAD
-        cf-ray: [28e1ad7875600b14-SYD]
-        connection: [keep-alive]
-        content-encoding: [gzip]
-        content-type: [application/json]
-        date: ['Mon, 04 Apr 2016 03:29:44 GMT']
-        server: [cloudflare-nginx]
-        set-cookie: ['__cfduid=d658e0d617de253dce2d4324bb6a479e01459740583; expires=Tue,
-            04-Apr-17 03:29:43 GMT; path=/; domain=.thetvdb.com; HttpOnly']
-=======
         cf-ray: [28e32a970f3204b6-SYD]
         connection: [keep-alive]
         content-encoding: [gzip]
@@ -148,7 +97,6 @@
         server: [cloudflare-nginx]
         set-cookie: ['__cfduid=d92b1bd480cd2441a5ddfbab28ad8e79e1459756194; expires=Tue,
             04-Apr-17 07:49:54 GMT; path=/; domain=.thetvdb.com; HttpOnly']
->>>>>>> 90890e5d
         x-powered-by: [Thundar!]
         x-thetvdb-api-version: [2.0.0]
       status: {code: 404, message: Not Found}
@@ -157,31 +105,15 @@
       headers:
         Accept: ['*/*']
         Accept-Encoding: ['gzip, deflate']
-<<<<<<< HEAD
-        Authorization: [!!python/unicode 'Bearer eyJhbGciOiJSUzI1NiIsInR5cCI6IkpXVCJ9.eyJleHAiOjE0NTk4MjY5NzAsImlkIjoiRmxleEdldCIsIm9yaWdfaWF0IjoxNDU5NzQwNTcwfQ.OaztW3WkNu9L4Hoiy9FMlmMM6vgXmcfq1sl8vmV-Zd5-X8iX29allxpjeNampckWqrAAmGqpvr9KYv0xKdyoD7HQeu1mLX87gCg5KA-wWNqmW0N8y6tc4scVlNkztdR7Lp7-koS5nDoeYlsfublr5t-bQOuPQRdJfPWp6H2K8Yids-8ZJFk9blrImaxaOo7Qhn9HfGZ9q5JF27r8u3fBUXL_sntXs4VOf7d9rbYUbg1Cz872ugTMaSwNXO_n3x-Pjtgl6OnNU-ieOQcPljwpcSVMJFIUYTjod9Cw17Pg3qxXakxs2_Z0JiPHLUXgNsTc50ewK1u67I4hfh4cX1up8w']
-        Connection: [keep-alive]
-        User-Agent: [!!python/unicode 'FlexGet/1.3.0.dev (www.flexget.com)']
-=======
         Authorization: [Bearer eyJhbGciOiJSUzI1NiIsInR5cCI6IkpXVCJ9.eyJleHAiOjE0NTk4NDI1ODMsImlkIjoiRmxleEdldCIsIm9yaWdfaWF0IjoxNDU5NzU2MTgzfQ.G_lyoPTGO3XWZQJhA_TSkWH1CwCSgHvHwJ3lgs0VwPlEryK3xF10vwakk--mA8JU_4yDgsfn6z3Ca_-lw76nf1RU2u8U5-kTERUX1Fm4jsIqFdHucEKLoVKXx3_ER2plB2n40Kl4aXyByM5cfvl-1D8150IKZl03kBAjuogZFGKXuROMlGnah8bZ34XmfqiU5h2F9-Fad1-LmijyQl3AIcTmXF1JSwAjSUac3vastq83tOuvOsehMgiEQoSHElf-QJdtlEyCSoIcQD44D3K-q-IcL9A8jdPrgfdD9tB6qGeKvIjpAgK5iwJcUERxSShkaS_9ISNOAnHLqb7QNhqaDg]
         Connection: [keep-alive]
         User-Agent: [FlexGet/1.2.501.dev (www.flexget.com)]
->>>>>>> 90890e5d
       method: GET
       uri: https://api-beta.thetvdb.com/series/260844/actors
     response:
-      body: {string: !!python/unicode "{\n  \"data\": null,\n  \"errors\": null\n}"}
+      body: {string: "{\n  \"data\": null,\n  \"errors\": null\n}"}
       headers:
         cache-control: ['private, max-age=300']
-<<<<<<< HEAD
-        cf-ray: [28e1ad7f480104c2-SYD]
-        connection: [keep-alive]
-        content-length: ['36']
-        content-type: [application/json]
-        date: ['Mon, 04 Apr 2016 03:29:45 GMT']
-        server: [cloudflare-nginx]
-        set-cookie: ['__cfduid=d434244776c0c3495b6230de6ee8c47541459740584; expires=Tue,
-            04-Apr-17 03:29:44 GMT; path=/; domain=.thetvdb.com; HttpOnly']
-=======
         cf-ray: [28e32a9a5a400b0e-SYD]
         connection: [keep-alive]
         content-length: ['36']
@@ -190,7 +122,6 @@
         server: [cloudflare-nginx]
         set-cookie: ['__cfduid=ddceb5ffa5d7cf010a4f0e053b35220a91459756194; expires=Tue,
             04-Apr-17 07:49:54 GMT; path=/; domain=.thetvdb.com; HttpOnly']
->>>>>>> 90890e5d
         x-powered-by: [Thundar!]
         x-thetvdb-api-version: [2.0.0]
       status: {code: 200, message: OK}
