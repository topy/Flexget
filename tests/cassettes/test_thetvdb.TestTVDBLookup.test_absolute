interactions:
  - request:
      body: '{"apikey": "4D297D8CFDE0E105"}'
      headers:
        Accept: ['*/*']
        Accept-Encoding: ['gzip, deflate']
        Connection: [keep-alive]
        Content-Length: ['30']
        Content-Type: [application/json]
<<<<<<< HEAD
        User-Agent: [!!python/unicode 'FlexGet/1.3.0.dev (www.flexget.com)']
=======
        User-Agent: [FlexGet/1.2.501.dev (www.flexget.com)]
>>>>>>> 90890e5d
      method: POST
      uri: https://api-beta.thetvdb.com/login
    response:
      body:
        string: !!binary |
<<<<<<< HEAD
          H4sIAAAAAAAAAwTByZKiMAAA0Ht/heWdLkRA7RsikgCBAKEduFgoASEssskyNf8+7/392my2Q8No
          vf3ZbOlivB76M3dyww9WuLNz2MPak54qlCF7//lVjdM3XYySAiV3Co23CRNREUoOCXpYlQwWTe5V
          c0m1pExU2MPqtMS3JI1vVx4WzWxfAsle3ckmbJe638WAqvyFnWVwEzfOrdFs9iDy0kKGWQuFUFAK
          DWj3X3K4BHzwyQz/gxHxH2AkLLGVhOe6THAhFQFLa3Q4dYYbOye1jTPJNnE3n6/yDHdJ04BnRWQa
          qniPdgi2KHKt6Vkn6hAoiprRiNfN8ZrXFgY74k8tDT7q6x0KfFWpEJZe68wW5mrlNkgxUN05u09E
          mbljfF7ey6mVO/aidzDodUoe2dGecI10j/PxsBw5v0uMUep0jO9jJXodAvhhtpmxR4YmhQ+LrMSk
          e9TDT0d06dyHb1l0UmAnH1LiVU7dXAxbQWKHSzUHLOqdumjCm9JzArXuwNkvtZayaHySYjVRufr+
          tP369x8AAP//AwBXzXPN1wEAAA==
      headers:
        cf-ray: [28e1adbeed4b0b08-SYD]
        connection: [keep-alive]
        content-encoding: [gzip]
        content-type: [application/json]
        date: ['Mon, 04 Apr 2016 03:29:55 GMT']
        server: [cloudflare-nginx]
        set-cookie: ['__cfduid=d4b08e7068e046796710f638865d9ff401459740595; expires=Tue,
            04-Apr-17 03:29:55 GMT; path=/; domain=.thetvdb.com; HttpOnly']
=======
          H4sIAAAAAAAAAwTBSZKqMAAA0H2fwnJPFzIo/B0CSiIgIIj2hkISMAwJgjL96rv3e/+/Vqv1m1WY
          rv+t1niGz8cxI2cCL9ECNi4BPaCBnOlgC6r2dtWh+o1nWGNLI+fS5N2wklwDCI7h9KCpK1AyEjRT
          jU1UIx30oFHnNEZ5Gh94ULLJNSLZXSLBKbUl979fQbjN2zHeK+pPv3GeYVEIGKHICsjFP9Jwbw7d
          dLgoB/iIGk14HFml4Q8Ux3AKo4zbRJzJQQU9hrG9nq4F7dnTxk4AEvBGtn0Dw4mVvt+M8vjeyloL
          Yy/OW/Kh8bLzdW1BvW3lx4nwtDRi2ytEMWxkXjOmDHk+0eUbkTWP8MvOZ2JR6LD0EuWOR8sVSePT
          XXkGKui4TxDLg8N1sC2Hfp7jmVQaVeqy308WJrkrvc7Z/thGZ+uOXCzqHMpOnbrgXgXJmAq3jr0U
          zuQLxbCUpLrZSaNTKl4tNLKuE1Tws8nvUkt7T2KPOgCFDcb9FLmGJKfsDbMqzX2hUAQt5SVxG+fP
          cf31+wcAAP//AwCLnl8W1wEAAA==
      headers:
        cf-ray: [28e32aca54be19ce-SYD]
        connection: [keep-alive]
        content-encoding: [gzip]
        content-type: [application/json]
        date: ['Mon, 04 Apr 2016 07:50:03 GMT']
        server: [cloudflare-nginx]
        set-cookie: ['__cfduid=df4ca7261c8c7c64785db7dd27553d5d31459756202; expires=Tue,
            04-Apr-17 07:50:02 GMT; path=/; domain=.thetvdb.com; HttpOnly']
>>>>>>> 90890e5d
        x-powered-by: [Thundar!]
        x-thetvdb-api-version: [2.0.0]
      status: {code: 200, message: OK}
  - request:
      body: null
      headers:
        Accept: ['*/*']
        Accept-Encoding: ['gzip, deflate']
<<<<<<< HEAD
        Authorization: [!!python/unicode 'Bearer eyJhbGciOiJSUzI1NiIsInR5cCI6IkpXVCJ9.eyJleHAiOjE0NTk4MjY5OTUsImlkIjoiRmxleEdldCIsIm9yaWdfaWF0IjoxNDU5NzQwNTk1fQ.jtMmihPOytQdQaiLuKo3HZRfj6IgqI2Y2AjEHE_VT7DU0UvgJSvPMTSbHuTkdNAd0-rg2QIe4HkfnM79rJQaO9Cqag5NKPrxBF6xI1dooHcmT6eYCP3M1MIqMZQLwcndCtUAACgeZ0GKuFinLPH1TSwqeUvChpY20mmCIIlRqOxLP-nAWt5aHCQxg_wTAx-8aBypy9q6rkhe_HtGnfTbg8NwPnMGR-SPty8-SrdJu5rGPP_um4RrMHPbKqgJ3MJE5YbLTzTKe3MsIvrTG5BsYp64OfHNdvTlPz6fQi4Yq25k7DmxUkZsOnjoYWAs-2eL_HO3ynEfkZucTjzKMlzSSw']
        Connection: [keep-alive]
        User-Agent: [!!python/unicode 'FlexGet/1.3.0.dev (www.flexget.com)']
=======
        Authorization: [Bearer eyJhbGciOiJSUzI1NiIsInR5cCI6IkpXVCJ9.eyJleHAiOjE0NTk4NDI2MDMsImlkIjoiRmxleEdldCIsIm9yaWdfaWF0IjoxNDU5NzU2MjAzfQ.qRT6fpwWB89Zs1MhTgg2eddUHRiSQGnTBEvrxFS8FJbUmA2bGokAeuJ3wTxTUc-1U-E-J8dbvwpVKVgnsohLeMRI_ItdLLXIvKojQQmw5wt65ApJWPWfpiunWz7QCAzdsLHfGxi0njDWLPg33Tm50ADxcdPQiC5Xi5APi0z7Qo3ggCJjP_8YewHN3imQn7jOI9Ir-uRW5vM-rJpjvsyyWyikAn8ljsBxHeifN4qOcBGpUOHYdNe3C-dcKr9zes9I_wa2Xroq8-E0g8DH8_kXL_mCnn3VHdworr29IZ1fY4pnsP4oblRIgLIwBxUND45aotJckafQ2g82Aa0436Wfhw]
        Connection: [keep-alive]
        User-Agent: [FlexGet/1.2.501.dev (www.flexget.com)]
>>>>>>> 90890e5d
      method: GET
      uri: https://api-beta.thetvdb.com/search/series?name=naruto
    response:
      body:
        string: !!binary |
          H4sIAAAAAAAAA+xXwXLbNhC9+yvW6iEXkZHlOHZ8S5M48TR1PLGSTKfOYUmsSEQgwAEWUplMvqjf
          0f/qLEjKHo9TO02PPdgjYReL3cV7b6EvOwAThYyTY/h9BwDgS/oPMEGjMVAQw8fpuFigteQnxzCp
          PLa1LtE8PDw6OjjMqnn+qa0mW8+l9oGfak9KvOez2Tzbm2Wz/SsPLZa0ebtkiTfOr2TH4j0s3Kpz
          V/5uTX6taSPWUwtoHdfkYeO8UVOw2n5CQE/ANUE0rBtkgtZtyE8BrQJtk+m9NgYrgldaKbLj6mvC
          NQUwet0HCExouNYUeAg9OBq0KofFhsyaoCP0AQi90XKK2Jey5BqCM20pW6A2pODE/QFM3juvP5NK
          fushDcmsNKgbUtCg7VIKAQpaOk+gGTYYIMRCRVJ9GRwgtNprhkAo0Tea6yG7wqkO3BIQCiw6KFyX
          w6JGlk9TOEMf2cG7z7HBlZ5CjQEq7zYWYgvsoKBSMse+4kzbjD1qq20Fm9o9CNCknCyTp8CUWtp6
          tKsAXGPqZeCoOtkgISKHmOdQRB6P1gEUMflGW+nD9kjJvfKEfNVvWpPfvbr9QF5TOMOG5P77cNes
          jBwFq5MXVpGapPWv03+J6Pnjvf1H+1l1B6KfZLNH2WzvBqL7zbdB+jcXF7GgWxFtozH/WOsxLGqC
          p4XXqiIFz1xDqoMTtCoWcNE6t4SLtA0uare5rTPPnGVto7bVD7ZnfzabHc7vbM/thO8339ae25k+
          AOcX1AIetIBjC9bkg3ZW4C7wQasTkJDBU+OEREttjPDyzXl4+OJ5mIKnEtvQy0HrSc4IOVwI1NAA
          tTo4RSGpSEO+ShCtKMkMOygTQMFZAuNsNfr34QjLelyBUioIiaqeQksli640aCuEtTOxofzSX1r5
          O72HKn2PrpSa9Wey4X9h+QFhEbj9IIWGJdiGvKh12/71pyK7jXzDGKMYB9sdM/fJ0fxRVu3fQcHD
          TFh4cHPmyubvn7mjDvW5JpT2hEzE69sIqLCVC1x618A5eobT05GhQ609DQb/ooNfMWCoNfyiQ60b
          xy5PUjc4yMVqT6UELTp4hR2yg+dCxJ7FTsWyt11wVNrBuRZGcDKPFeVwe/ZQ9jeKfE1JrufZk3vw
          GqgYUOpl5zujLQEuWfShJmgxBIGoxNm4tBOhRrMcHgoDl4b40WpRCcrhlKGgCi0U3qEqMXCKYrfp
          y+cTKnxE38HewRTkbvM7MLyt9D9H8vNjeOvKFbwmAuvggnSoo4WTaEx2Lg8uEalvAL3VNnuzXF6L
<<<<<<< HEAD
          cBlns/ljeKWDbPuEcI4mXN/6Fu2KFPw0u+ep92LQ/ODwaP/wriG2N08z/uYQ6zd/P4U+kOlVySUg
          DGL/mnA5DoAe++PjcFOTp1FWB9xMITD6EauL9xBqt4HLocGXE2hwRQFqHaB2DeXwYk2+A4XdFEoX
          LRsKoX8XL6PpNTFAid534CJDo4OM1X6AJJmWdGuZelyT9hBW2piQw5vooRFzWaPHUkigQ5qOfW6B
          bp6S57lItuYHAawbtXsXTmVBqukFelM7KNE+YIiBtno/3d7+LpxamVScTkqFolW6xHaawCHTp9AV
          KE/YhBxekfxIWImbV0n+UzukrJb8kkreBsnYZXXP+KZAHmpNrdjOsNAaskqrPttdeGrTwMGy1rSm
          FCqdPAWRhMiJ92nA0XLpPPcjDW0nrSIjAvDOqkFCasdZYZxTMsUiU4LBUCXLG4M8vIxdit0XhfIW
          CVrR6NPID58AC7JMNqV+Rp90Dh+Qyzod8jNhZC338tITWfke+Ipc6dKnUCXZGeHQC2GNawI0BoLz
          HNKDQK3JcvQUduFbgnRPqn/jFb8D8HHn698AAAD//wMAPa0boKoOAAA=
      headers:
        cache-control: ['private, max-age=300']
        cf-ray: [28e1adc2f94b0b26-SYD]
        connection: [keep-alive]
        content-encoding: [gzip]
        content-type: [application/json]
        date: ['Mon, 04 Apr 2016 03:29:56 GMT']
        server: [cloudflare-nginx]
        set-cookie: ['__cfduid=d728f428e5026adacb2d8d7f9bd0865361459740595; expires=Tue,
            04-Apr-17 03:29:55 GMT; path=/; domain=.thetvdb.com; HttpOnly']
=======
          cBlns/ljeKWDbPuEcI4mXN/6Fu2KFPw0u+ep92LQ/ODwaP/uZ+vePA35m1Os3/39HPpAppcll5Aw
          qP1rwuU4AXrwj6/DTU2eRl0dgDOFwOhHsC7eQ6jdBi6HDl9OoMEVBah1gNo1lMOLNfkOFHZTKF20
          bCiE/mG8jKYXxQAlet+BiwyNDjJX+wmSdFrSrWXscU3aQ1hpY0IOb6KHRsxljR5LYYEOaTz2uQW6
          eUqe56LZmh8EsG4U7104lQWpplfoTe2gRPuAIQbaCv50e/27cGplVHE6KRWKVukS22lCh4yfQleg
          PGETcnhF8ithJW5eJf1P7ZCyWvJLKnkbJGOX1T3lmwJ5qDW1YjvEQmvIKq36bHfhqU0TB8ta05pS
          qHTyFEQTIifipwlHy6Xz3M80tJ20iowowDurBg2pHWeFcU7JGItMCQZDlSyPDPLwMnYpdl8UymMk
          aEWjTyO/fAIsyDLZlPoZfdI5fEAu63TIz4SRtdzLS09k5XvgK3alS59ClXRnhEOvhDWuCdAYCM5z
          SC8CtSbL0VPYhW8p0j25/o1n/A7Ax52vfwMAAP//AwCCIE1Kqw4AAA==
      headers:
        cache-control: ['private, max-age=300']
        cf-ray: [28e32acf7b6f04b6-SYD]
        connection: [keep-alive]
        content-encoding: [gzip]
        content-type: [application/json]
        date: ['Mon, 04 Apr 2016 07:50:04 GMT']
        server: [cloudflare-nginx]
        set-cookie: ['__cfduid=deb139ac24ee4d439f98663badd761ddd1459756203; expires=Tue,
            04-Apr-17 07:50:03 GMT; path=/; domain=.thetvdb.com; HttpOnly']
>>>>>>> 90890e5d
        x-powered-by: [Thundar!]
        x-thetvdb-api-version: [2.0.0]
      status: {code: 200, message: OK}
  - request:
      body: null
      headers:
        Accept: ['*/*']
        Accept-Encoding: ['gzip, deflate']
<<<<<<< HEAD
        Authorization: [!!python/unicode 'Bearer eyJhbGciOiJSUzI1NiIsInR5cCI6IkpXVCJ9.eyJleHAiOjE0NTk4MjY5OTUsImlkIjoiRmxleEdldCIsIm9yaWdfaWF0IjoxNDU5NzQwNTk1fQ.jtMmihPOytQdQaiLuKo3HZRfj6IgqI2Y2AjEHE_VT7DU0UvgJSvPMTSbHuTkdNAd0-rg2QIe4HkfnM79rJQaO9Cqag5NKPrxBF6xI1dooHcmT6eYCP3M1MIqMZQLwcndCtUAACgeZ0GKuFinLPH1TSwqeUvChpY20mmCIIlRqOxLP-nAWt5aHCQxg_wTAx-8aBypy9q6rkhe_HtGnfTbg8NwPnMGR-SPty8-SrdJu5rGPP_um4RrMHPbKqgJ3MJE5YbLTzTKe3MsIvrTG5BsYp64OfHNdvTlPz6fQi4Yq25k7DmxUkZsOnjoYWAs-2eL_HO3ynEfkZucTjzKMlzSSw']
        Connection: [keep-alive]
        User-Agent: [!!python/unicode 'FlexGet/1.3.0.dev (www.flexget.com)']
=======
        Authorization: [Bearer eyJhbGciOiJSUzI1NiIsInR5cCI6IkpXVCJ9.eyJleHAiOjE0NTk4NDI2MDMsImlkIjoiRmxleEdldCIsIm9yaWdfaWF0IjoxNDU5NzU2MjAzfQ.qRT6fpwWB89Zs1MhTgg2eddUHRiSQGnTBEvrxFS8FJbUmA2bGokAeuJ3wTxTUc-1U-E-J8dbvwpVKVgnsohLeMRI_ItdLLXIvKojQQmw5wt65ApJWPWfpiunWz7QCAzdsLHfGxi0njDWLPg33Tm50ADxcdPQiC5Xi5APi0z7Qo3ggCJjP_8YewHN3imQn7jOI9Ir-uRW5vM-rJpjvsyyWyikAn8ljsBxHeifN4qOcBGpUOHYdNe3C-dcKr9zes9I_wa2Xroq8-E0g8DH8_kXL_mCnn3VHdworr29IZ1fY4pnsP4oblRIgLIwBxUND45aotJckafQ2g82Aa0436Wfhw]
        Connection: [keep-alive]
        User-Agent: [FlexGet/1.2.501.dev (www.flexget.com)]
>>>>>>> 90890e5d
      method: GET
      uri: https://api-beta.thetvdb.com/series/78857
    response:
      body:
        string: !!binary |
          H4sIAAAAAAAAA1xTy27bMBC8+yu2uvRiu7Ib1Y9b+kgToEiL1kkPQQ8rcy1tTJECuZKqBPn3gno4
          SW/cmeXOcDF8nABECgWjLTxOAAAiVtEWVut1spr2gCfH5K+xoGgL0TW6Smw0cKgZPfloC3d/BihF
          Y8iF1sxhmfMe9btu3Cxbzu/LLHo19iqoRYt1kqxPhKBUYWT0xShSI3xg5+WcHXU3lnG8nC3iWfx+
          5A1JY90xkLtb2Nlja/+jeq0RdJUR7t+0TEYwI+MCdNeVANH5XtiagQ61qslI5egFZLjA112fbEGq
          fa4v0Aj6NurqcVG2JlczNcHBlQE0VnJy0Fin1RQMm3sEdASSE1RagghBaRtyU0CjgE1H3bLWmBFc
          slJkRvQbYU0eNNf9AC+EWnImL8PooVGjUXPYNaRrgpbQeSB0moNK4A8BsgXBNRua7ZA1Kbiwf0HI
          Oev4gVTXVw82grO9Ri5IQYGm7Sx4SOlgHQELNOjBV6mqSPXPEA++ZMcCnjBMb1jywV1qVQv2AAgp
          pi2ktp3DLkcJpyn0WYSbh6rAI08hRw+Zs42BqgSxkNI+OMf+xTM2M3HIhk0GTW7feig6T0bIkRfq
          Vlo6NEcPkmO3Sy+VasOFMKISX83nkFYySrMHRUKuYBP2cJIM3jNHKM/7pprcmzFnGr3clAqlS/Pi
          LNl8iFerTTx+K3b+M7bfD7+J+kTnlfMK2+hFw25I7ynQKGyyPv+zH19HmAuV9skXic/iTbJZjNQD
          lkuWnvx1uVqdbZITh0rRq//SAR/baAum0nr8qyz0c9RdTwCeJk//AAAA//8DAFJ4T8FUBAAA
      headers:
        cache-control: ['private, max-age=300']
<<<<<<< HEAD
        cf-ray: [28e1adca19f90b08-SYD]
        connection: [keep-alive]
        content-encoding: [gzip]
        content-type: [application/json]
        date: ['Mon, 04 Apr 2016 03:29:57 GMT']
        last-modified: ['Sat, 02 Apr 2016 14:36:30 GMT']
        server: [cloudflare-nginx]
        set-cookie: ['__cfduid=da986d91766880f6632571497a849367d1459740596; expires=Tue,
            04-Apr-17 03:29:56 GMT; path=/; domain=.thetvdb.com; HttpOnly']
=======
        cf-ray: [28e32ad5a7f819b6-SYD]
        connection: [keep-alive]
        content-encoding: [gzip]
        content-type: [application/json]
        date: ['Mon, 04 Apr 2016 07:50:05 GMT']
        last-modified: ['Sat, 02 Apr 2016 14:36:30 GMT']
        server: [cloudflare-nginx]
        set-cookie: ['__cfduid=d96472641b2eefdefac04a178fcc207ba1459756204; expires=Tue,
            04-Apr-17 07:50:04 GMT; path=/; domain=.thetvdb.com; HttpOnly']
>>>>>>> 90890e5d
        x-powered-by: [Thundar!]
        x-thetvdb-api-version: [2.0.0]
      status: {code: 200, message: OK}
  - request:
      body: null
      headers:
        Accept: ['*/*']
        Accept-Encoding: ['gzip, deflate']
<<<<<<< HEAD
        Authorization: [!!python/unicode 'Bearer eyJhbGciOiJSUzI1NiIsInR5cCI6IkpXVCJ9.eyJleHAiOjE0NTk4MjY5OTUsImlkIjoiRmxleEdldCIsIm9yaWdfaWF0IjoxNDU5NzQwNTk1fQ.jtMmihPOytQdQaiLuKo3HZRfj6IgqI2Y2AjEHE_VT7DU0UvgJSvPMTSbHuTkdNAd0-rg2QIe4HkfnM79rJQaO9Cqag5NKPrxBF6xI1dooHcmT6eYCP3M1MIqMZQLwcndCtUAACgeZ0GKuFinLPH1TSwqeUvChpY20mmCIIlRqOxLP-nAWt5aHCQxg_wTAx-8aBypy9q6rkhe_HtGnfTbg8NwPnMGR-SPty8-SrdJu5rGPP_um4RrMHPbKqgJ3MJE5YbLTzTKe3MsIvrTG5BsYp64OfHNdvTlPz6fQi4Yq25k7DmxUkZsOnjoYWAs-2eL_HO3ynEfkZucTjzKMlzSSw']
        Connection: [keep-alive]
        User-Agent: [!!python/unicode 'FlexGet/1.3.0.dev (www.flexget.com)']
=======
        Authorization: [Bearer eyJhbGciOiJSUzI1NiIsInR5cCI6IkpXVCJ9.eyJleHAiOjE0NTk4NDI2MDMsImlkIjoiRmxleEdldCIsIm9yaWdfaWF0IjoxNDU5NzU2MjAzfQ.qRT6fpwWB89Zs1MhTgg2eddUHRiSQGnTBEvrxFS8FJbUmA2bGokAeuJ3wTxTUc-1U-E-J8dbvwpVKVgnsohLeMRI_ItdLLXIvKojQQmw5wt65ApJWPWfpiunWz7QCAzdsLHfGxi0njDWLPg33Tm50ADxcdPQiC5Xi5APi0z7Qo3ggCJjP_8YewHN3imQn7jOI9Ir-uRW5vM-rJpjvsyyWyikAn8ljsBxHeifN4qOcBGpUOHYdNe3C-dcKr9zes9I_wa2Xroq8-E0g8DH8_kXL_mCnn3VHdworr29IZ1fY4pnsP4oblRIgLIwBxUND45aotJckafQ2g82Aa0436Wfhw]
        Connection: [keep-alive]
        User-Agent: [FlexGet/1.2.501.dev (www.flexget.com)]
>>>>>>> 90890e5d
      method: GET
      uri: https://api-beta.thetvdb.com/series/78857/episodes/query?absoluteNumber=128
    response:
      body:
        string: !!binary |
          H4sIAAAAAAAAA2yQQU/jMBCF7/kVTz4XlLZ0C7ms0BakvbAHjojD0EwTq46nGtvZRaj/feUmSqng
          6Pe9+TyajwIwrCoaTAWfnJvlxFm/z8FHAQBmZzVEU2E+G96OLp6e/8VP04A5KPdjUgDHk7OmSKbC
          y6kxiAFDb0FcivyUujfWLF3cziZoleuHgw1Snws3q0v+zBTEmwrL7/Lfm+xcrdeLidb9F+d59YFP
          zgvA4xR1bCqYe/zSd4jHhmmHB9JgpurpYvd5jdxclOXqqlxeLctzw2ayuFvPyx9T5sg3iRqeLv/d
          t+wnCWCkZ+0t/x3JCI6T8jN/tJ6ce8eW4ra1vkE6IAqeKaQ9z/BEmqKgFg4g59AytuRzY898QGs7
          7FQ6NJJno+CPyra1HWm6xiZPtYyWegZ7SU2LEJV9E9vcDVEGhShsGP9EI56xE0UjUv8ctj8WwGtx
          /A8AAP//AwABrtJjmgIAAA==
      headers:
        cache-control: ['private, max-age=300']
<<<<<<< HEAD
        cf-ray: [28e1adcffb2219c8-SYD]
        connection: [keep-alive]
        content-encoding: [gzip]
        content-type: [application/json]
        date: ['Mon, 04 Apr 2016 03:29:58 GMT']
        server: [cloudflare-nginx]
        set-cookie: ['__cfduid=d34a740890fe62507c68787dec3352d281459740597; expires=Tue,
            04-Apr-17 03:29:57 GMT; path=/; domain=.thetvdb.com; HttpOnly']
=======
        cf-ray: [28e32adb420d19ce-SYD]
        connection: [keep-alive]
        content-encoding: [gzip]
        content-type: [application/json]
        date: ['Mon, 04 Apr 2016 07:50:05 GMT']
        server: [cloudflare-nginx]
        set-cookie: ['__cfduid=da5dbcf35d993cf3462091e109a7d47da1459756205; expires=Tue,
            04-Apr-17 07:50:05 GMT; path=/; domain=.thetvdb.com; HttpOnly']
>>>>>>> 90890e5d
        x-powered-by: [Thundar!]
        x-thetvdb-api-version: [2.0.0]
      status: {code: 200, message: OK}
  - request:
      body: null
      headers:
        Accept: ['*/*']
        Accept-Encoding: ['gzip, deflate']
<<<<<<< HEAD
        Authorization: [!!python/unicode 'Bearer eyJhbGciOiJSUzI1NiIsInR5cCI6IkpXVCJ9.eyJleHAiOjE0NTk4MjY5OTUsImlkIjoiRmxleEdldCIsIm9yaWdfaWF0IjoxNDU5NzQwNTk1fQ.jtMmihPOytQdQaiLuKo3HZRfj6IgqI2Y2AjEHE_VT7DU0UvgJSvPMTSbHuTkdNAd0-rg2QIe4HkfnM79rJQaO9Cqag5NKPrxBF6xI1dooHcmT6eYCP3M1MIqMZQLwcndCtUAACgeZ0GKuFinLPH1TSwqeUvChpY20mmCIIlRqOxLP-nAWt5aHCQxg_wTAx-8aBypy9q6rkhe_HtGnfTbg8NwPnMGR-SPty8-SrdJu5rGPP_um4RrMHPbKqgJ3MJE5YbLTzTKe3MsIvrTG5BsYp64OfHNdvTlPz6fQi4Yq25k7DmxUkZsOnjoYWAs-2eL_HO3ynEfkZucTjzKMlzSSw']
        Connection: [keep-alive]
        User-Agent: [!!python/unicode 'FlexGet/1.3.0.dev (www.flexget.com)']
=======
        Authorization: [Bearer eyJhbGciOiJSUzI1NiIsInR5cCI6IkpXVCJ9.eyJleHAiOjE0NTk4NDI2MDMsImlkIjoiRmxleEdldCIsIm9yaWdfaWF0IjoxNDU5NzU2MjAzfQ.qRT6fpwWB89Zs1MhTgg2eddUHRiSQGnTBEvrxFS8FJbUmA2bGokAeuJ3wTxTUc-1U-E-J8dbvwpVKVgnsohLeMRI_ItdLLXIvKojQQmw5wt65ApJWPWfpiunWz7QCAzdsLHfGxi0njDWLPg33Tm50ADxcdPQiC5Xi5APi0z7Qo3ggCJjP_8YewHN3imQn7jOI9Ir-uRW5vM-rJpjvsyyWyikAn8ljsBxHeifN4qOcBGpUOHYdNe3C-dcKr9zes9I_wa2Xroq8-E0g8DH8_kXL_mCnn3VHdworr29IZ1fY4pnsP4oblRIgLIwBxUND45aotJckafQ2g82Aa0436Wfhw]
        Connection: [keep-alive]
        User-Agent: [FlexGet/1.2.501.dev (www.flexget.com)]
>>>>>>> 90890e5d
      method: GET
      uri: https://api-beta.thetvdb.com/episodes/297106
    response:
      body:
        string: !!binary |
<<<<<<< HEAD
          H4sIAAAAAAAAA3xTy24bMQy8+ysInRN7/bb3UjhxigRFW6BB0EPRA72iV2p2xYXEtWEE+fdC+3Cc
          FOhVwyE15MzLAEBpFFQpvAwAAJTVKoXJejlOFlftC1pP+pEwsFMpTP99fdiqFFxdFJfQXWUDa/pW
          lzvyKoXZvEOpA7AklYLawK0/ATvYEu7hDn1QXeHe+iCbODzWTZJkfp1Mr6dJj+c1BXmUyEjh1++O
          pa2nTDiOVPd4QmHYolBPOnor1DIadQDqKwYMxsIXG4wtWVg1SN+QD+QPlo6x4WfrsChOkKFkxroc
          6gqE4RFD/UxX8A19LQyaKQAWBRiCDF2seCaqwNgS9p5LyDlyheG758zYEn09hG1kGQKDBwJyXOcG
          gnhyuZhYG4TbFuzBhm4m5OwI9uwhZ9afepUFurzGPC64PSuA+rB3cl0xgLqUSK6V/9rts/Ks60ws
          u1vWzcXmk1k/Jxg+PvkirsaIVOlodDweh3IYZlyOuoGjWbJaj+ejUJcl+tPQSFn0/AKDPFUapbnx
          eDpZzqbJOuk9pg96a0PWWFL1HH14M+OF6fRBf7Tce/TWYCWNFS/ecRe4qOXNpuPJ6my/glxn0k5K
          GC1Xq/ly1MZj+KfK+08F8pbCQ3RqU9L1uNB3c4rhmY2ni34AWh82eyF/ztblx6wPN7RnT/9HO83v
          AyimLnebWkwTg8Vi0WevBbRuI9V/vnn9abWYeMhZck5YA9yTzY1EZPqG2FLvGrXnswQr9APFulyl
          sB4uBwCvg9e/AAAA//8DACjWWJthBAAA
      headers:
        cache-control: ['private, max-age=300']
        cf-ray: [28e1add7a71f19b0-SYD]
        connection: [keep-alive]
        content-encoding: [gzip]
        content-type: [application/json]
        date: ['Mon, 04 Apr 2016 03:29:59 GMT']
        last-modified: ['Tue, 24 Jan 2012 18:48:23 GMT']
        server: [cloudflare-nginx]
        set-cookie: ['__cfduid=db784d0c4c25bb7ea113e92d0b9a6e20d1459740598; expires=Tue,
            04-Apr-17 03:29:58 GMT; path=/; domain=.thetvdb.com; HttpOnly']
=======
          H4sIAAAAAAAAA3xTTW/bMAy951cQOrex8534MqRNhxbDOqBFscOwg2IxllZbNCQqQVD0vw9y7KRp
          hl3f43vUo8i3HoBQkqXI4K0HACCMEhkMF7NBOr06INI4VM8oPVmRwegSfViJDGwoy4/UXW08KXwM
          1RqdyGA8aVlsCVmhyEAs4dbtgSysUG7gTjov2sKNcZ6X0SvWDdN0cp2OrkdpxxcBPT9zVGTw63eL
          KuMwZ4otxb3cSyZYScZOtHOG8aBoAADxXXrptYFvxmtTEZNomM6Qtui2BnfR8Kuxsiz3kEvOtbEF
          hBqY4Fn68IpX8ChdYAJF6EGWJWiEXNpY8YpYgzYVbBxVUFDUMsEPR7k2lXShD6uo0ghabhHQUig0
          eHZoC9ax1jMdLMiB8W1PKMgibMhBQaS+dClLaYsgCzx+6+Xc0bbFnyKiPcR/b61qRyrkbMjekmqU
          k+G46+M17V5cGVHNXGdJstvt+rzt51QlbcNknM4Xg0niQ1VJt+9rrsrTOz2/1Epy88eD0XA2HqWL
          tNsxtVUr4/NmJYU4gcdl/LB0anuxcufsrZY1f8bl2lMZ+KQZDOfH9SvRdsM6OPtkNp9PZsnhPPp/
          6uI4CHQG/UN8aFNyme9mH49nPBhN56cz8csNo/tXnEje4IYc/p9tM5/TrEO1XgbWzRlMp9PJGaEU
          nk20QX8axTqi4zQ9I+7RFJojMzoxplLrhzMTbxifJBtbiAwW/VkP4L33/hcAAP//AwAo1libYQQA
          AA==
      headers:
        cache-control: ['private, max-age=300']
        cf-ray: [28e32add150004b6-SYD]
        connection: [keep-alive]
        content-encoding: [gzip]
        content-type: [application/json]
        date: ['Mon, 04 Apr 2016 07:50:06 GMT']
        last-modified: ['Tue, 24 Jan 2012 18:48:23 GMT']
        server: [cloudflare-nginx]
        set-cookie: ['__cfduid=d3af28e2d1694508e6595ec350ef06f451459756205; expires=Tue,
            04-Apr-17 07:50:05 GMT; path=/; domain=.thetvdb.com; HttpOnly']
>>>>>>> 90890e5d
        x-powered-by: [Thundar!]
        x-thetvdb-api-version: [2.0.0]
      status: {code: 200, message: OK}
version: 1<|MERGE_RESOLUTION|>--- conflicted
+++ resolved
@@ -7,35 +7,12 @@
         Connection: [keep-alive]
         Content-Length: ['30']
         Content-Type: [application/json]
-<<<<<<< HEAD
-        User-Agent: [!!python/unicode 'FlexGet/1.3.0.dev (www.flexget.com)']
-=======
         User-Agent: [FlexGet/1.2.501.dev (www.flexget.com)]
->>>>>>> 90890e5d
       method: POST
       uri: https://api-beta.thetvdb.com/login
     response:
       body:
         string: !!binary |
-<<<<<<< HEAD
-          H4sIAAAAAAAAAwTByZKiMAAA0Ht/heWdLkRA7RsikgCBAKEduFgoASEssskyNf8+7/392my2Q8No
-          vf3ZbOlivB76M3dyww9WuLNz2MPak54qlCF7//lVjdM3XYySAiV3Co23CRNREUoOCXpYlQwWTe5V
-          c0m1pExU2MPqtMS3JI1vVx4WzWxfAsle3ckmbJe638WAqvyFnWVwEzfOrdFs9iDy0kKGWQuFUFAK
-          DWj3X3K4BHzwyQz/gxHxH2AkLLGVhOe6THAhFQFLa3Q4dYYbOye1jTPJNnE3n6/yDHdJ04BnRWQa
-          qniPdgi2KHKt6Vkn6hAoiprRiNfN8ZrXFgY74k8tDT7q6x0KfFWpEJZe68wW5mrlNkgxUN05u09E
-          mbljfF7ey6mVO/aidzDodUoe2dGecI10j/PxsBw5v0uMUep0jO9jJXodAvhhtpmxR4YmhQ+LrMSk
-          e9TDT0d06dyHb1l0UmAnH1LiVU7dXAxbQWKHSzUHLOqdumjCm9JzArXuwNkvtZayaHySYjVRufr+
-          tP369x8AAP//AwBXzXPN1wEAAA==
-      headers:
-        cf-ray: [28e1adbeed4b0b08-SYD]
-        connection: [keep-alive]
-        content-encoding: [gzip]
-        content-type: [application/json]
-        date: ['Mon, 04 Apr 2016 03:29:55 GMT']
-        server: [cloudflare-nginx]
-        set-cookie: ['__cfduid=d4b08e7068e046796710f638865d9ff401459740595; expires=Tue,
-            04-Apr-17 03:29:55 GMT; path=/; domain=.thetvdb.com; HttpOnly']
-=======
           H4sIAAAAAAAAAwTBSZKqMAAA0H2fwnJPFzIo/B0CSiIgIIj2hkISMAwJgjL96rv3e/+/Vqv1m1WY
           rv+t1niGz8cxI2cCL9ECNi4BPaCBnOlgC6r2dtWh+o1nWGNLI+fS5N2wklwDCI7h9KCpK1AyEjRT
           jU1UIx30oFHnNEZ5Gh94ULLJNSLZXSLBKbUl979fQbjN2zHeK+pPv3GeYVEIGKHICsjFP9Jwbw7d
@@ -53,7 +30,6 @@
         server: [cloudflare-nginx]
         set-cookie: ['__cfduid=df4ca7261c8c7c64785db7dd27553d5d31459756202; expires=Tue,
             04-Apr-17 07:50:02 GMT; path=/; domain=.thetvdb.com; HttpOnly']
->>>>>>> 90890e5d
         x-powered-by: [Thundar!]
         x-thetvdb-api-version: [2.0.0]
       status: {code: 200, message: OK}
@@ -62,15 +38,9 @@
       headers:
         Accept: ['*/*']
         Accept-Encoding: ['gzip, deflate']
-<<<<<<< HEAD
-        Authorization: [!!python/unicode 'Bearer eyJhbGciOiJSUzI1NiIsInR5cCI6IkpXVCJ9.eyJleHAiOjE0NTk4MjY5OTUsImlkIjoiRmxleEdldCIsIm9yaWdfaWF0IjoxNDU5NzQwNTk1fQ.jtMmihPOytQdQaiLuKo3HZRfj6IgqI2Y2AjEHE_VT7DU0UvgJSvPMTSbHuTkdNAd0-rg2QIe4HkfnM79rJQaO9Cqag5NKPrxBF6xI1dooHcmT6eYCP3M1MIqMZQLwcndCtUAACgeZ0GKuFinLPH1TSwqeUvChpY20mmCIIlRqOxLP-nAWt5aHCQxg_wTAx-8aBypy9q6rkhe_HtGnfTbg8NwPnMGR-SPty8-SrdJu5rGPP_um4RrMHPbKqgJ3MJE5YbLTzTKe3MsIvrTG5BsYp64OfHNdvTlPz6fQi4Yq25k7DmxUkZsOnjoYWAs-2eL_HO3ynEfkZucTjzKMlzSSw']
-        Connection: [keep-alive]
-        User-Agent: [!!python/unicode 'FlexGet/1.3.0.dev (www.flexget.com)']
-=======
         Authorization: [Bearer eyJhbGciOiJSUzI1NiIsInR5cCI6IkpXVCJ9.eyJleHAiOjE0NTk4NDI2MDMsImlkIjoiRmxleEdldCIsIm9yaWdfaWF0IjoxNDU5NzU2MjAzfQ.qRT6fpwWB89Zs1MhTgg2eddUHRiSQGnTBEvrxFS8FJbUmA2bGokAeuJ3wTxTUc-1U-E-J8dbvwpVKVgnsohLeMRI_ItdLLXIvKojQQmw5wt65ApJWPWfpiunWz7QCAzdsLHfGxi0njDWLPg33Tm50ADxcdPQiC5Xi5APi0z7Qo3ggCJjP_8YewHN3imQn7jOI9Ir-uRW5vM-rJpjvsyyWyikAn8ljsBxHeifN4qOcBGpUOHYdNe3C-dcKr9zes9I_wa2Xroq8-E0g8DH8_kXL_mCnn3VHdworr29IZ1fY4pnsP4oblRIgLIwBxUND45aotJckafQ2g82Aa0436Wfhw]
         Connection: [keep-alive]
         User-Agent: [FlexGet/1.2.501.dev (www.flexget.com)]
->>>>>>> 90890e5d
       method: GET
       uri: https://api-beta.thetvdb.com/search/series?name=naruto
     response:
@@ -93,26 +63,6 @@
           xy5PUjc4yMVqT6UELTp4hR2yg+dCxJ7FTsWyt11wVNrBuRZGcDKPFeVwe/ZQ9jeKfE1JrufZk3vw
           GqgYUOpl5zujLQEuWfShJmgxBIGoxNm4tBOhRrMcHgoDl4b40WpRCcrhlKGgCi0U3qEqMXCKYrfp
           y+cTKnxE38HewRTkbvM7MLyt9D9H8vNjeOvKFbwmAuvggnSoo4WTaEx2Lg8uEalvAL3VNnuzXF6L
-<<<<<<< HEAD
-          cBlns/ljeKWDbPuEcI4mXN/6Fu2KFPw0u+ep92LQ/ODwaP/wriG2N08z/uYQ6zd/P4U+kOlVySUg
-          DGL/mnA5DoAe++PjcFOTp1FWB9xMITD6EauL9xBqt4HLocGXE2hwRQFqHaB2DeXwYk2+A4XdFEoX
-          LRsKoX8XL6PpNTFAid534CJDo4OM1X6AJJmWdGuZelyT9hBW2piQw5vooRFzWaPHUkigQ5qOfW6B
-          bp6S57lItuYHAawbtXsXTmVBqukFelM7KNE+YIiBtno/3d7+LpxamVScTkqFolW6xHaawCHTp9AV
-          KE/YhBxekfxIWImbV0n+UzukrJb8kkreBsnYZXXP+KZAHmpNrdjOsNAaskqrPttdeGrTwMGy1rSm
-          FCqdPAWRhMiJ92nA0XLpPPcjDW0nrSIjAvDOqkFCasdZYZxTMsUiU4LBUCXLG4M8vIxdit0XhfIW
-          CVrR6NPID58AC7JMNqV+Rp90Dh+Qyzod8jNhZC338tITWfke+Ipc6dKnUCXZGeHQC2GNawI0BoLz
-          HNKDQK3JcvQUduFbgnRPqn/jFb8D8HHn698AAAD//wMAPa0boKoOAAA=
-      headers:
-        cache-control: ['private, max-age=300']
-        cf-ray: [28e1adc2f94b0b26-SYD]
-        connection: [keep-alive]
-        content-encoding: [gzip]
-        content-type: [application/json]
-        date: ['Mon, 04 Apr 2016 03:29:56 GMT']
-        server: [cloudflare-nginx]
-        set-cookie: ['__cfduid=d728f428e5026adacb2d8d7f9bd0865361459740595; expires=Tue,
-            04-Apr-17 03:29:55 GMT; path=/; domain=.thetvdb.com; HttpOnly']
-=======
           cBlns/ljeKWDbPuEcI4mXN/6Fu2KFPw0u+ep92LQ/ODwaP/uZ+vePA35m1Os3/39HPpAppcll5Aw
           qP1rwuU4AXrwj6/DTU2eRl0dgDOFwOhHsC7eQ6jdBi6HDl9OoMEVBah1gNo1lMOLNfkOFHZTKF20
           bCiE/mG8jKYXxQAlet+BiwyNDjJX+wmSdFrSrWXscU3aQ1hpY0IOb6KHRsxljR5LYYEOaTz2uQW6
@@ -131,7 +81,6 @@
         server: [cloudflare-nginx]
         set-cookie: ['__cfduid=deb139ac24ee4d439f98663badd761ddd1459756203; expires=Tue,
             04-Apr-17 07:50:03 GMT; path=/; domain=.thetvdb.com; HttpOnly']
->>>>>>> 90890e5d
         x-powered-by: [Thundar!]
         x-thetvdb-api-version: [2.0.0]
       status: {code: 200, message: OK}
@@ -140,15 +89,9 @@
       headers:
         Accept: ['*/*']
         Accept-Encoding: ['gzip, deflate']
-<<<<<<< HEAD
-        Authorization: [!!python/unicode 'Bearer eyJhbGciOiJSUzI1NiIsInR5cCI6IkpXVCJ9.eyJleHAiOjE0NTk4MjY5OTUsImlkIjoiRmxleEdldCIsIm9yaWdfaWF0IjoxNDU5NzQwNTk1fQ.jtMmihPOytQdQaiLuKo3HZRfj6IgqI2Y2AjEHE_VT7DU0UvgJSvPMTSbHuTkdNAd0-rg2QIe4HkfnM79rJQaO9Cqag5NKPrxBF6xI1dooHcmT6eYCP3M1MIqMZQLwcndCtUAACgeZ0GKuFinLPH1TSwqeUvChpY20mmCIIlRqOxLP-nAWt5aHCQxg_wTAx-8aBypy9q6rkhe_HtGnfTbg8NwPnMGR-SPty8-SrdJu5rGPP_um4RrMHPbKqgJ3MJE5YbLTzTKe3MsIvrTG5BsYp64OfHNdvTlPz6fQi4Yq25k7DmxUkZsOnjoYWAs-2eL_HO3ynEfkZucTjzKMlzSSw']
-        Connection: [keep-alive]
-        User-Agent: [!!python/unicode 'FlexGet/1.3.0.dev (www.flexget.com)']
-=======
         Authorization: [Bearer eyJhbGciOiJSUzI1NiIsInR5cCI6IkpXVCJ9.eyJleHAiOjE0NTk4NDI2MDMsImlkIjoiRmxleEdldCIsIm9yaWdfaWF0IjoxNDU5NzU2MjAzfQ.qRT6fpwWB89Zs1MhTgg2eddUHRiSQGnTBEvrxFS8FJbUmA2bGokAeuJ3wTxTUc-1U-E-J8dbvwpVKVgnsohLeMRI_ItdLLXIvKojQQmw5wt65ApJWPWfpiunWz7QCAzdsLHfGxi0njDWLPg33Tm50ADxcdPQiC5Xi5APi0z7Qo3ggCJjP_8YewHN3imQn7jOI9Ir-uRW5vM-rJpjvsyyWyikAn8ljsBxHeifN4qOcBGpUOHYdNe3C-dcKr9zes9I_wa2Xroq8-E0g8DH8_kXL_mCnn3VHdworr29IZ1fY4pnsP4oblRIgLIwBxUND45aotJckafQ2g82Aa0436Wfhw]
         Connection: [keep-alive]
         User-Agent: [FlexGet/1.2.501.dev (www.flexget.com)]
->>>>>>> 90890e5d
       method: GET
       uri: https://api-beta.thetvdb.com/series/78857
     response:
@@ -167,17 +110,6 @@
           lkuWnvx1uVqdbZITh0rRq//SAR/baAum0nr8qyz0c9RdTwCeJk//AAAA//8DAFJ4T8FUBAAA
       headers:
         cache-control: ['private, max-age=300']
-<<<<<<< HEAD
-        cf-ray: [28e1adca19f90b08-SYD]
-        connection: [keep-alive]
-        content-encoding: [gzip]
-        content-type: [application/json]
-        date: ['Mon, 04 Apr 2016 03:29:57 GMT']
-        last-modified: ['Sat, 02 Apr 2016 14:36:30 GMT']
-        server: [cloudflare-nginx]
-        set-cookie: ['__cfduid=da986d91766880f6632571497a849367d1459740596; expires=Tue,
-            04-Apr-17 03:29:56 GMT; path=/; domain=.thetvdb.com; HttpOnly']
-=======
         cf-ray: [28e32ad5a7f819b6-SYD]
         connection: [keep-alive]
         content-encoding: [gzip]
@@ -187,7 +119,6 @@
         server: [cloudflare-nginx]
         set-cookie: ['__cfduid=d96472641b2eefdefac04a178fcc207ba1459756204; expires=Tue,
             04-Apr-17 07:50:04 GMT; path=/; domain=.thetvdb.com; HttpOnly']
->>>>>>> 90890e5d
         x-powered-by: [Thundar!]
         x-thetvdb-api-version: [2.0.0]
       status: {code: 200, message: OK}
@@ -196,15 +127,9 @@
       headers:
         Accept: ['*/*']
         Accept-Encoding: ['gzip, deflate']
-<<<<<<< HEAD
-        Authorization: [!!python/unicode 'Bearer eyJhbGciOiJSUzI1NiIsInR5cCI6IkpXVCJ9.eyJleHAiOjE0NTk4MjY5OTUsImlkIjoiRmxleEdldCIsIm9yaWdfaWF0IjoxNDU5NzQwNTk1fQ.jtMmihPOytQdQaiLuKo3HZRfj6IgqI2Y2AjEHE_VT7DU0UvgJSvPMTSbHuTkdNAd0-rg2QIe4HkfnM79rJQaO9Cqag5NKPrxBF6xI1dooHcmT6eYCP3M1MIqMZQLwcndCtUAACgeZ0GKuFinLPH1TSwqeUvChpY20mmCIIlRqOxLP-nAWt5aHCQxg_wTAx-8aBypy9q6rkhe_HtGnfTbg8NwPnMGR-SPty8-SrdJu5rGPP_um4RrMHPbKqgJ3MJE5YbLTzTKe3MsIvrTG5BsYp64OfHNdvTlPz6fQi4Yq25k7DmxUkZsOnjoYWAs-2eL_HO3ynEfkZucTjzKMlzSSw']
-        Connection: [keep-alive]
-        User-Agent: [!!python/unicode 'FlexGet/1.3.0.dev (www.flexget.com)']
-=======
         Authorization: [Bearer eyJhbGciOiJSUzI1NiIsInR5cCI6IkpXVCJ9.eyJleHAiOjE0NTk4NDI2MDMsImlkIjoiRmxleEdldCIsIm9yaWdfaWF0IjoxNDU5NzU2MjAzfQ.qRT6fpwWB89Zs1MhTgg2eddUHRiSQGnTBEvrxFS8FJbUmA2bGokAeuJ3wTxTUc-1U-E-J8dbvwpVKVgnsohLeMRI_ItdLLXIvKojQQmw5wt65ApJWPWfpiunWz7QCAzdsLHfGxi0njDWLPg33Tm50ADxcdPQiC5Xi5APi0z7Qo3ggCJjP_8YewHN3imQn7jOI9Ir-uRW5vM-rJpjvsyyWyikAn8ljsBxHeifN4qOcBGpUOHYdNe3C-dcKr9zes9I_wa2Xroq8-E0g8DH8_kXL_mCnn3VHdworr29IZ1fY4pnsP4oblRIgLIwBxUND45aotJckafQ2g82Aa0436Wfhw]
         Connection: [keep-alive]
         User-Agent: [FlexGet/1.2.501.dev (www.flexget.com)]
->>>>>>> 90890e5d
       method: GET
       uri: https://api-beta.thetvdb.com/series/78857/episodes/query?absoluteNumber=128
     response:
@@ -219,16 +144,6 @@
           /A8AAP//AwABrtJjmgIAAA==
       headers:
         cache-control: ['private, max-age=300']
-<<<<<<< HEAD
-        cf-ray: [28e1adcffb2219c8-SYD]
-        connection: [keep-alive]
-        content-encoding: [gzip]
-        content-type: [application/json]
-        date: ['Mon, 04 Apr 2016 03:29:58 GMT']
-        server: [cloudflare-nginx]
-        set-cookie: ['__cfduid=d34a740890fe62507c68787dec3352d281459740597; expires=Tue,
-            04-Apr-17 03:29:57 GMT; path=/; domain=.thetvdb.com; HttpOnly']
-=======
         cf-ray: [28e32adb420d19ce-SYD]
         connection: [keep-alive]
         content-encoding: [gzip]
@@ -237,7 +152,6 @@
         server: [cloudflare-nginx]
         set-cookie: ['__cfduid=da5dbcf35d993cf3462091e109a7d47da1459756205; expires=Tue,
             04-Apr-17 07:50:05 GMT; path=/; domain=.thetvdb.com; HttpOnly']
->>>>>>> 90890e5d
         x-powered-by: [Thundar!]
         x-thetvdb-api-version: [2.0.0]
       status: {code: 200, message: OK}
@@ -246,44 +160,14 @@
       headers:
         Accept: ['*/*']
         Accept-Encoding: ['gzip, deflate']
-<<<<<<< HEAD
-        Authorization: [!!python/unicode 'Bearer eyJhbGciOiJSUzI1NiIsInR5cCI6IkpXVCJ9.eyJleHAiOjE0NTk4MjY5OTUsImlkIjoiRmxleEdldCIsIm9yaWdfaWF0IjoxNDU5NzQwNTk1fQ.jtMmihPOytQdQaiLuKo3HZRfj6IgqI2Y2AjEHE_VT7DU0UvgJSvPMTSbHuTkdNAd0-rg2QIe4HkfnM79rJQaO9Cqag5NKPrxBF6xI1dooHcmT6eYCP3M1MIqMZQLwcndCtUAACgeZ0GKuFinLPH1TSwqeUvChpY20mmCIIlRqOxLP-nAWt5aHCQxg_wTAx-8aBypy9q6rkhe_HtGnfTbg8NwPnMGR-SPty8-SrdJu5rGPP_um4RrMHPbKqgJ3MJE5YbLTzTKe3MsIvrTG5BsYp64OfHNdvTlPz6fQi4Yq25k7DmxUkZsOnjoYWAs-2eL_HO3ynEfkZucTjzKMlzSSw']
-        Connection: [keep-alive]
-        User-Agent: [!!python/unicode 'FlexGet/1.3.0.dev (www.flexget.com)']
-=======
         Authorization: [Bearer eyJhbGciOiJSUzI1NiIsInR5cCI6IkpXVCJ9.eyJleHAiOjE0NTk4NDI2MDMsImlkIjoiRmxleEdldCIsIm9yaWdfaWF0IjoxNDU5NzU2MjAzfQ.qRT6fpwWB89Zs1MhTgg2eddUHRiSQGnTBEvrxFS8FJbUmA2bGokAeuJ3wTxTUc-1U-E-J8dbvwpVKVgnsohLeMRI_ItdLLXIvKojQQmw5wt65ApJWPWfpiunWz7QCAzdsLHfGxi0njDWLPg33Tm50ADxcdPQiC5Xi5APi0z7Qo3ggCJjP_8YewHN3imQn7jOI9Ir-uRW5vM-rJpjvsyyWyikAn8ljsBxHeifN4qOcBGpUOHYdNe3C-dcKr9zes9I_wa2Xroq8-E0g8DH8_kXL_mCnn3VHdworr29IZ1fY4pnsP4oblRIgLIwBxUND45aotJckafQ2g82Aa0436Wfhw]
         Connection: [keep-alive]
         User-Agent: [FlexGet/1.2.501.dev (www.flexget.com)]
->>>>>>> 90890e5d
       method: GET
       uri: https://api-beta.thetvdb.com/episodes/297106
     response:
       body:
         string: !!binary |
-<<<<<<< HEAD
-          H4sIAAAAAAAAA3xTy24bMQy8+ysInRN7/bb3UjhxigRFW6BB0EPRA72iV2p2xYXEtWEE+fdC+3Cc
-          FOhVwyE15MzLAEBpFFQpvAwAAJTVKoXJejlOFlftC1pP+pEwsFMpTP99fdiqFFxdFJfQXWUDa/pW
-          lzvyKoXZvEOpA7AklYLawK0/ATvYEu7hDn1QXeHe+iCbODzWTZJkfp1Mr6dJj+c1BXmUyEjh1++O
-          pa2nTDiOVPd4QmHYolBPOnor1DIadQDqKwYMxsIXG4wtWVg1SN+QD+QPlo6x4WfrsChOkKFkxroc
-          6gqE4RFD/UxX8A19LQyaKQAWBRiCDF2seCaqwNgS9p5LyDlyheG758zYEn09hG1kGQKDBwJyXOcG
-          gnhyuZhYG4TbFuzBhm4m5OwI9uwhZ9afepUFurzGPC64PSuA+rB3cl0xgLqUSK6V/9rts/Ks60ws
-          u1vWzcXmk1k/Jxg+PvkirsaIVOlodDweh3IYZlyOuoGjWbJaj+ejUJcl+tPQSFn0/AKDPFUapbnx
-          eDpZzqbJOuk9pg96a0PWWFL1HH14M+OF6fRBf7Tce/TWYCWNFS/ecRe4qOXNpuPJ6my/glxn0k5K
-          GC1Xq/ly1MZj+KfK+08F8pbCQ3RqU9L1uNB3c4rhmY2ni34AWh82eyF/ztblx6wPN7RnT/9HO83v
-          AyimLnebWkwTg8Vi0WevBbRuI9V/vnn9abWYeMhZck5YA9yTzY1EZPqG2FLvGrXnswQr9APFulyl
-          sB4uBwCvg9e/AAAA//8DACjWWJthBAAA
-      headers:
-        cache-control: ['private, max-age=300']
-        cf-ray: [28e1add7a71f19b0-SYD]
-        connection: [keep-alive]
-        content-encoding: [gzip]
-        content-type: [application/json]
-        date: ['Mon, 04 Apr 2016 03:29:59 GMT']
-        last-modified: ['Tue, 24 Jan 2012 18:48:23 GMT']
-        server: [cloudflare-nginx]
-        set-cookie: ['__cfduid=db784d0c4c25bb7ea113e92d0b9a6e20d1459740598; expires=Tue,
-            04-Apr-17 03:29:58 GMT; path=/; domain=.thetvdb.com; HttpOnly']
-=======
           H4sIAAAAAAAAA3xTTW/bMAy951cQOrex8534MqRNhxbDOqBFscOwg2IxllZbNCQqQVD0vw9y7KRp
           hl3f43vUo8i3HoBQkqXI4K0HACCMEhkMF7NBOr06INI4VM8oPVmRwegSfViJDGwoy4/UXW08KXwM
           1RqdyGA8aVlsCVmhyEAs4dbtgSysUG7gTjov2sKNcZ6X0SvWDdN0cp2OrkdpxxcBPT9zVGTw63eL
@@ -306,7 +190,6 @@
         server: [cloudflare-nginx]
         set-cookie: ['__cfduid=d3af28e2d1694508e6595ec350ef06f451459756205; expires=Tue,
             04-Apr-17 07:50:05 GMT; path=/; domain=.thetvdb.com; HttpOnly']
->>>>>>> 90890e5d
         x-powered-by: [Thundar!]
         x-thetvdb-api-version: [2.0.0]
       status: {code: 200, message: OK}
