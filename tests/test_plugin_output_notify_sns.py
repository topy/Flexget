<<<<<<< HEAD
from builtins import object
from mock import patch, Mock, sentinel
from nose.tools import raises
=======
from mock import patch, Mock
>>>>>>> 577ccb1c

from flexget.task import Task
from flexget.plugins.output import notify_sns

class TestNotifySNS(object):

    @patch('boto3.Session')
    def test_emitter_build_session_from_empty_config(self, Session):
        e = notify_sns.SNSNotificationEmitter({'aws_region': 'test'})
        e.build_session()
        assert e.session is Session.return_value
        Session.assert_called_once_with(
            region_name='test',
            aws_access_key_id=None,
            aws_secret_access_key=None,
            profile_name=None,
        )

    @patch('boto3.Session')
    def test_emitter_uses_config_credentials(self, Session):
        e = notify_sns.SNSNotificationEmitter({
            'aws_region': None,
            'aws_access_key_id': 'DUMMY',
            'aws_secret_access_key': 'DUMMYKEY',
            'profile_name': 'profile-name',
        })
        e.build_session()
        Session.assert_called_once_with(
            region_name=None,
            aws_access_key_id='DUMMY',
            aws_secret_access_key='DUMMYKEY',
            profile_name='profile-name',
        )

    @patch('flexget.plugins.output.notify_sns.SNSNotificationEmitter.get_topic')
    def test_dry_run_does_not_send_message(self, get_topic):
        topic = get_topic.return_value
        manager = Mock()
        manager.config = {'tasks': {}}
        task = Mock(wraps=Task(manager, 'fake'))
        task.options.test = True
        event = Mock()
        task.accepted = [event]

        e = notify_sns.SNSNotificationEmitter({'aws_region': 'test', 'sns_topic_arn': 'arn'})
        e.send_notifications(task)

        event.render.assert_called_once_with(notify_sns.DEFAULT_TEMPLATE_VALUE)
        assert not topic.publish.called

    @patch('flexget.plugins.output.notify_sns.SNSNotificationEmitter.get_topic')
    def test_send_message_for_Event(self, get_topic):
        topic = get_topic.return_value
        manager = Mock()
        manager.config = {'tasks': {}}
        task = Mock(wraps=Task(manager, 'fake'))
        task.options.test = False
        event = Mock()
        task.accepted = [event]

        e = notify_sns.SNSNotificationEmitter({'aws_region': 'test', 'sns_topic_arn': 'arn'})
        e.send_notifications(task)
        topic.publish.assert_called_once_with(Message=event.render.return_value)<|MERGE_RESOLUTION|>--- conflicted
+++ resolved
@@ -1,10 +1,4 @@
-<<<<<<< HEAD
-from builtins import object
-from mock import patch, Mock, sentinel
-from nose.tools import raises
-=======
 from mock import patch, Mock
->>>>>>> 577ccb1c
 
 from flexget.task import Task
 from flexget.plugins.output import notify_sns
