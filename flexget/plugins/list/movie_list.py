--- conflicted
+++ resolved
@@ -1,14 +1,10 @@
 from __future__ import unicode_literals, division, absolute_import
-<<<<<<< HEAD
-=======
 from builtins import *  # pylint: disable=unused-import, redefined-builtin
->>>>>>> 104b882c
 
 import logging
 from collections import MutableSet
 from datetime import datetime
 
-from builtins import *
 from sqlalchemy import Column, Unicode, Integer, ForeignKey, func, DateTime
 from sqlalchemy.orm import relationship
 from sqlalchemy.sql.elements import and_
