--- conflicted
+++ resolved
@@ -37,11 +37,7 @@
     # urlrewriter API
     def url_rewrite(self, task, entry):
         # Rewrite divxatope.com/descargar/ to divxatope.com/descarga-torrent/
-<<<<<<< HEAD
-        entry['url'] = re.sub("/descargar", "/descarga-torrent", entry['url'])
-=======
         entry['url'] = re.sub('/descargar', '/descarga-torrent', entry['url'])
->>>>>>> 44769fb4
         entry['url'] = self.parse_download_page(entry['url'])
 
     @plugin.internet(log)
@@ -51,26 +47,7 @@
             soup = get_soup(page, 'html.parser')
             download_link = soup.findAll(href=re.compile('redirect|redirectlink'))
             download_href = download_link[0]['href']
-<<<<<<< HEAD
             return download_href
-            # if "url" in download_href:
-            #    return download_href[download_href.index('url=') + 4:]
-            # else:
-            #    return download_href
-=======
-            if "url" in download_href:
-                redirect_search = re.search('.*url=(.*)', download_href)
-                if redirect_search:
-                    redirect_link = redirect_search.group(1)
-                else:
-                    raise UrlRewritingError('Redirect link for %s could not be found %s' % url)
-                if redirect_link.startswith('http'):
-                    return redirect_link
-                else:
-                    return 'http://www.divxatope.com/' + redirect_link
-            else:
-                return download_href
->>>>>>> 44769fb4
         except Exception:
             raise UrlRewritingError(
                 'Unable to locate torrent from url %s' % url
@@ -94,7 +71,7 @@
                 response = task.requests.post(url_search, data=data)
             except requests.RequestException as e:
                 log.error('Error searching DivxATope: %s' % e)
-                break
+                return
             content = response.content
             
             soup = get_soup(content)
