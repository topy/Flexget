from __future__ import unicode_literals, division, absolute_import
from urlparse import urlparse
import logging
from requests import RequestException

from flexget import plugin
from flexget.event import event
from flexget.entry import Entry

log = logging.getLogger('sonarr')


class Sonarr(object):

    schema = {
        'type': 'object',
        'properties': {
            'base_url': {'type': 'string'},
            'port': {'type': 'number', 'default': 80},
            'api_key': {'type': 'string'},
            'include_ended': {'type': 'boolean', 'default': True},
            'only_monitored': {'type': 'boolean', 'default': True},
            'include_data': {'type': 'boolean', 'default': False}
        },
        'required': ['api_key', 'base_url'],
        'additionalProperties': False
    }

    def on_task_input(self, task, config):
        """
        This plugin returns ALL of the shows monitored by Sonarr.
        Return ended shows by default and does not return unmonitored
        show by default.

        Syntax:

        sonarr:
          base_url=<value>
          port=<value>
          api_key=<value>
          include_ended=<yes|no>
          only_monitored=<yes|no>
          include_data=<yes|no>

        Options base_url and api_key are required.

        Use with input plugin like discover and/or cofnigure_series.
        Example:

        download-tv-task:
          configure_series:
            settings:
              quality:
                - 720p
            from:
              sonarr:
                base_url: http://localhost
                port: 8989
                api_key: MYAPIKEY1123
          discover:
            what:
              - emit_series: yes
            from:
              torrentz: any
          download:
            /download/tv

        Note that when using the configure_series plugin with Sonarr
        you are basically synced to it, so removing a show in Sonarr will
        remove it in flexget as well,which good be positive or negative,
        depending on your usage.
        """
        parsedurl = urlparse(config.get('base_url'))
        url = '%s://%s:%s%s/api/series' % (parsedurl.scheme, parsedurl.netloc, config.get('port'), parsedurl.path)
        headers = {'X-Api-Key': config['api_key']}
        try:
            json = task.requests.get(url, headers=headers).json()
        except RequestException as e:
            raise plugin.PluginError('Unable to connect to Sonarr at %s://%s:%s%s. Error: %s'
                                     % (parsedurl.scheme, parsedurl.netloc, config.get('port'),
                                        parsedurl.path, e))
        entries = []
        # Dictionary based on Sonarr's quality list.
        qualities = {0: '',
                     1: 'sdtv',
                     2: 'dvdrip',
                     3: '1080p webdl',
                     4: '720p hdtv',
                     5: '720p webdl',
                     6: '720p bluray',
                     7: '1080p bluray',
                     8: '480p webdl',
                     9: '1080p hdtv',
                     10: '1080p bluray'}
        # Retrieves Sonarr's profile list if include_data is set to true
        if config.get('include_data'):  
            url2 = '%s://%s:%s%s/api/profile' % (parsedurl.scheme, parsedurl.netloc, config.get('port'), parsedurl.path)
            try:
                profiles_json = task.requests.get(url2, headers=headers).json()
            except RequestException as e:
                raise plugin.PluginError('Unable to connect to Sonarr at %s://%s:%s%s. Error: %s'
                                         % (parsedurl.scheme, parsedurl.netloc, config.get('port'),
                                            parsedurl.path, e))
        for show in json:
            fg_quality = ''  # Initializes the quality parameter
            entry = None
            if show['monitored'] or not config.get('only_monitored'):  # Checks if to retrieve just monitored shows
                if config.get('include_ended') or show['status'] != 'ended':  # Checks if to retrieve ended shows
                    if config.get('include_data'):  # Check if to retrieve quality & path
                        for profile in profiles_json:
                            if profile['id'] == show['profileId']:  # Get show's profile data from all possible profiles
                                current_profile = profile    
                        fg_quality = qualities[current_profile['cutoff']['id']]  # Sets profile cutoff quality as show's quality
                    entry = Entry(title=show['title'],
                                  url='',
                                  series_name=show['title'],
                                  tvdb_id=show['tvdbId'],
                                  tvrage_id=show['tvRageId'],
                                  # configure_series plugin requires that all settings will have the configure_series prefix
                                  configure_series_quality=fg_quality)
                    if entry.isvalid():
                        entries.append(entry)
                    else:
                        log.error('Invalid entry created? %s' % entry)
<<<<<<< HEAD
                    # Test mode logging
                    if entry.isvalid() and task.options.test:
                        log.info("Test mode. Entry includes:")
                        log.info("    Title: %s" % entry["title"])
                        log.info("    URL: %s" % entry["url"])
                        log.info("    Show name: %s" % entry["series_name"])
                        log.info("    TVDB ID: %s" % entry["tvdb_id"])
                        log.info("    TVRAGE ID: %s" % entry["tvrage_id"])
                        log.info("    Quality: %s" % entry["configure_series_quality"])
                    continue
=======
            # Test mode logging
            if entry and task.options.test:
                log.info("Test mode. Entry includes:")
                log.info("    Title: %s" % entry["title"])
                log.info("    URL: %s" % entry["url"])
                log.info("    Show name: %s" % entry["series_name"])
                log.info("    TVDB ID: %s" % entry["tvdb_id"])
                log.info("    TVRAGE ID: %s" % entry["tvrage_id"])
                log.info("    Quality: %s" % entry["configure_series_quality"])
            # continue
>>>>>>> 349ae92b
        return entries


@event('plugin.register')
def register_plugin():
    plugin.register(Sonarr, 'sonarr', api_ver=2)<|MERGE_RESOLUTION|>--- conflicted
+++ resolved
@@ -122,18 +122,6 @@
                         entries.append(entry)
                     else:
                         log.error('Invalid entry created? %s' % entry)
-<<<<<<< HEAD
-                    # Test mode logging
-                    if entry.isvalid() and task.options.test:
-                        log.info("Test mode. Entry includes:")
-                        log.info("    Title: %s" % entry["title"])
-                        log.info("    URL: %s" % entry["url"])
-                        log.info("    Show name: %s" % entry["series_name"])
-                        log.info("    TVDB ID: %s" % entry["tvdb_id"])
-                        log.info("    TVRAGE ID: %s" % entry["tvrage_id"])
-                        log.info("    Quality: %s" % entry["configure_series_quality"])
-                    continue
-=======
             # Test mode logging
             if entry and task.options.test:
                 log.info("Test mode. Entry includes:")
@@ -144,7 +132,6 @@
                 log.info("    TVRAGE ID: %s" % entry["tvrage_id"])
                 log.info("    Quality: %s" % entry["configure_series_quality"])
             # continue
->>>>>>> 349ae92b
         return entries
 
 
