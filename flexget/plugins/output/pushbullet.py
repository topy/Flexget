from __future__ import unicode_literals, division, absolute_import
import logging
import base64

from flexget import plugin
from flexget.event import event
from flexget.utils import json
from flexget.utils.template import RenderError
from flexget.config_schema import one_or_more

log = logging.getLogger('pushbullet')

pushbullet_url = 'https://api.pushbullet.com/api/pushes'


class OutputPushbullet(object):
    """
    Example::

      pushbullet:
        apikey: <API_KEY>
        [device: <DEVICE_IDEN> (can also be a list of device idens, or don't specify any idens to send to all devices)]
        [email: <EMAIL_ADDRESS> (can also be a list of user email addresses)]
        [title: <MESSAGE_TITLE>] (default: "{{task}} - Download started" -- accepts Jinja2)
        [body: <MESSAGE_BODY>] (default: "{{series_name}} {{series_id}}" -- accepts Jinja2)

    Configuration parameters are also supported from entries (eg. through set).
    """
    default_body = ('{% if series_name is defined %}{{tvdb_series_name|d(series_name)}} {{series_id}} '
                    '{{tvdb_ep_name|d('')}}{% elif imdb_name is defined %}{{imdb_name}} '
                    '{{imdb_year}}{% else %}{{title}}{% endif %}')
    schema = {
        'type': 'object',
        'properties': {
            'apikey': one_or_more({'type': 'string'}),
            'device': one_or_more({'type': 'string'}),
            'email': one_or_more({'type': 'string'}),
            'title': {'type': 'string', 'default': '{{task}} - Download started'},
            'body': {'type': 'string', 'default': default_body},
            'url': {'type': 'string'},
        },
        'required': ['apikey'],
        'additionalProperties': False
    }

    # Run last to make sure other outputs are successful before sending notification
    @plugin.priority(0)
    def on_task_output(self, task, config):

        devices = config.get('device', [])
        if not isinstance(devices, list):
            devices = [devices]

<<<<<<< HEAD
        # Support for urls
        push_type = 'link' if 'url' in config else 'note'
=======
        emails = config.get('email', [])
        if not isinstance(emails, list):
            emails = [emails]
>>>>>>> 1d5106e5

        apikeys = config.get('apikey', [])
        if not isinstance(apikeys, list):
            apikeys = [apikeys]

        for entry in task.accepted:
            title = config['title']
            body = config['body']
            url = config.get('url')

            # Attempt to render the title field
            try:
                title = entry.render(title)
            except RenderError as e:
                log.warning('Problem rendering `title`: %s' % e)
                title = 'Download started'

            # Attempt to render the body field
            try:
                body = entry.render(body)
            except RenderError as e:
                log.warning('Problem rendering `body`: %s' % e)
                body = entry['title']

            # Attempt to render the url field
            if url:
                try:
                    url = entry.render(url)
                except RenderError as e:
                    log.warning('Problem rendering `url`: %s' % e)

<<<<<<< HEAD
            for device in devices:
                # Build the request
                data = {'type': push_type, 'title': title, 'body': body}
                if push_type is 'link':
                    data['url'] = url
                if device:
                    data['device_iden'] = device

                # Check for test mode
                if task.options.test:
                    log.info('Test mode. Pushbullet notification would be:')
                    log.info('    Type: %s' % push_type)
                    log.info('    Title: %s' % title)
                    log.info('    Body: %s' % body)
                    if push_type is 'link':
                        log.info('    URL: %s' % url)
                    # Test mode.  Skip remainder.
                    continue

                # Make the request
                response = task.requests.post(pushbullet_url, headers=client_headers, data=data, raise_status=False)

                # Check if it succeeded
                request_status = response.status_code

                # error codes and messages from Pushbullet API
                if request_status == 200:
                    log.debug('Pushbullet notification sent')
                elif request_status == 500:
                    log.warning('Pushbullet notification failed, Pushbullet API having issues')
                    # TODO: Implement retrying. API requests 5 seconds between retries.
                elif request_status >= 400:
                    error = json.loads(response.content)['error']
                    log.error('Pushbullet API error: %s' % error['message'])
=======
            for apikey in apikeys:
                if devices or emails:
                    for device in devices:
                        self.send_push(task, apikey, title, body, url, device, 'device_iden')
                    for email in emails:
                        self.send_push(task, apikey, title, body, url, email, 'email')
>>>>>>> 1d5106e5
                else:
                    self.send_push(task, apikey, title, body, url)

    def send_push(self, task, api_key, title, body, url=None, destination=None, destination_type=None):

        if url:
            push_type = 'link'
        else:
            push_type = 'note'

        data = {'type': push_type, 'title': title, 'body': body}
        if url:
            data['url'] = url
        if destination:
            data[destination_type] = destination

        # Check for test mode
        if task.options.test:
            log.info('Test mode. Pushbullet notification would be:')
            log.info('    API Key: %s' % api_key)
            log.info('    Type: %s' % push_type)
            log.info('    Title: %s' % title)
            log.info('    Body: %s' % body)
            if destination:
                log.info('    Destination: %s (%s)' % (destination, destination_type))
            if url:
                log.info('    URL: %s' % url)
            log.info('    Raw Data: %s' % json.dumps(data))
            # Test mode.  Skip remainder.
            return

        # Make the request
        headers = {
            'Authorization': 'Basic %s' % base64.b64encode(api_key),
            'Content-Type': 'application/json',
            'Accept': 'application/json',
            'User-Agent': 'Flexget'
        }
        response = task.requests.post(pushbullet_url, headers=headers, data=json.dumps(data), raise_status=False)

        # Check if it succeeded
        request_status = response.status_code

        # error codes and messages from Pushbullet API
        if request_status == 200:
            log.debug('Pushbullet notification sent')
        elif request_status == 500:
            log.warning('Pushbullet notification failed, Pushbullet API having issues')
            # TODO: Implement retrying. API requests 5 seconds between retries.
        elif request_status >= 400:
            if response.content:
                try:
                    error = json.loads(response.content)['error']
                except ValueError:
                    error = 'Unknown Error (Invalid JSON returned)'
            log.error('Pushbullet API error: %s' % error['message'])
        else:
            log.error('Unknown error when sending Pushbullet notification')



@event('plugin.register')
def register_plugin():
    plugin.register(OutputPushbullet, 'pushbullet', api_ver=2)<|MERGE_RESOLUTION|>--- conflicted
+++ resolved
@@ -51,14 +51,9 @@
         if not isinstance(devices, list):
             devices = [devices]
 
-<<<<<<< HEAD
-        # Support for urls
-        push_type = 'link' if 'url' in config else 'note'
-=======
         emails = config.get('email', [])
         if not isinstance(emails, list):
             emails = [emails]
->>>>>>> 1d5106e5
 
         apikeys = config.get('apikey', [])
         if not isinstance(apikeys, list):
@@ -90,49 +85,12 @@
                 except RenderError as e:
                     log.warning('Problem rendering `url`: %s' % e)
 
-<<<<<<< HEAD
-            for device in devices:
-                # Build the request
-                data = {'type': push_type, 'title': title, 'body': body}
-                if push_type is 'link':
-                    data['url'] = url
-                if device:
-                    data['device_iden'] = device
-
-                # Check for test mode
-                if task.options.test:
-                    log.info('Test mode. Pushbullet notification would be:')
-                    log.info('    Type: %s' % push_type)
-                    log.info('    Title: %s' % title)
-                    log.info('    Body: %s' % body)
-                    if push_type is 'link':
-                        log.info('    URL: %s' % url)
-                    # Test mode.  Skip remainder.
-                    continue
-
-                # Make the request
-                response = task.requests.post(pushbullet_url, headers=client_headers, data=data, raise_status=False)
-
-                # Check if it succeeded
-                request_status = response.status_code
-
-                # error codes and messages from Pushbullet API
-                if request_status == 200:
-                    log.debug('Pushbullet notification sent')
-                elif request_status == 500:
-                    log.warning('Pushbullet notification failed, Pushbullet API having issues')
-                    # TODO: Implement retrying. API requests 5 seconds between retries.
-                elif request_status >= 400:
-                    error = json.loads(response.content)['error']
-                    log.error('Pushbullet API error: %s' % error['message'])
-=======
             for apikey in apikeys:
                 if devices or emails:
                     for device in devices:
                         self.send_push(task, apikey, title, body, url, device, 'device_iden')
                     for email in emails:
                         self.send_push(task, apikey, title, body, url, email, 'email')
->>>>>>> 1d5106e5
                 else:
                     self.send_push(task, apikey, title, body, url)
 
@@ -193,7 +151,6 @@
             log.error('Unknown error when sending Pushbullet notification')
 
 
-
 @event('plugin.register')
 def register_plugin():
     plugin.register(OutputPushbullet, 'pushbullet', api_ver=2)