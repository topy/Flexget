<<<<<<< HEAD
from builtins import str
from builtins import object
=======
from __future__ import unicode_literals

>>>>>>> 04652d7b
import collections
import logging
import os
import sys
import tempfile

from flexget import plugin
from flexget.event import event

log = logging.getLogger('subtitles')

PROVIDERS = [
    'opensubtitles',
    'thesubdb',
    'podnapisi',
    'addic7ed',
    'tvsubtitles'
]


class PluginSubliminal(object):
    """
    Search and download subtitles using Subliminal by Antoine Bertin
    (https://pypi.python.org/pypi/subliminal).
    
    Example (complete task)::

      subs:
        find:
          path: 
            - d:\media\incoming
          regexp: '.*\.(avi|mkv|mp4)$'
          recursive: yes
        accept_all: yes
        subliminal:
          languages:
            - ita
          alternatives:
            - eng
          exact_match: no
          providers: addic7ed, opensubtitles
          single: no
    """
    
    schema = {
        'type': 'object',
        'properties': {
            'languages': {'type': 'array', 'items': {'type': 'string'}, 'minItems': 1},
            'alternatives': {'type': 'array', 'items': {'type': 'string'}},
            'exact_match': {'type': 'boolean', 'default': True},
            'providers': {'type': 'array', 'items': {'type': 'string', 'enum': PROVIDERS}},
            'single': {'type': 'boolean', 'default': True},
        },
        'required': ['languages'],
        'additionalProperties': False
    }

    def on_task_start(self, task, config):
        if list(sys.version_info) < [2, 7]:
            raise plugin.DependencyError('subliminal', 'Python 2.7', 'Subliminal plugin requires python 2.7.')
        try:
            import babelfish
        except ImportError as e:
            log.debug('Error importing Babelfish: %s', e)
            raise plugin.DependencyError('subliminal', 'babelfish', 'Babelfish module required. ImportError: %s', e)
        try:
            import subliminal
        except ImportError as e:
            log.debug('Error importing Subliminal: %s', e)
            raise plugin.DependencyError('subliminal', 'subliminal', 'Subliminal module required. ImportError: %s', e)
    
    def on_task_output(self, task, config):
        """
        Configuration::
            subliminal:
                languages: List of languages (as IETF codes) in order of preference. At least one is required.
                alternatives: List of second-choice languages; subs will be downloaded but entries rejected.
                exact_match: Use file hash only to search for subs, otherwise Subliminal will try to guess by filename.
                providers: List of providers from where to download subtitles.
                single: Download subtitles in single mode (no language code added to subtitle filename).
        """
        if not task.accepted:
            log.debug('nothing accepted, aborting')
            return
        from babelfish import Language
        from dogpile.cache.exception import RegionAlreadyConfigured
        import subliminal
        from subliminal.cli import MutexLock
        from subliminal.score import episode_scores, movie_scores
        try:
            subliminal.region.configure('dogpile.cache.dbm',
                                        arguments={
                                            'filename': os.path.join(tempfile.gettempdir(), 'cachefile.dbm'),
                                            'lock_factory': MutexLock,
                                        })
        except RegionAlreadyConfigured:
            pass
        logging.getLogger("subliminal").setLevel(logging.CRITICAL)
        logging.getLogger("enzyme").setLevel(logging.WARNING)
        languages = set([Language.fromietf(s) for s in config.get('languages', [])])
        alternative_languages = set([Language.fromietf(s) for s in config.get('alternatives', [])])
        # keep all downloaded subtitles and save to disk when done (no need to write every time)
        downloaded_subtitles = collections.defaultdict(list)
        providers_list = config.get('providers', None)
        # test if only one language was provided, if so we will download in single mode
        # (aka no language code added to subtitle filename)
        # unless we are forced not to by configuration
        # if we pass 'yes' for single in configuration but choose more than one language
        # we ignore the configuration and add the language code to the
        # potentially downloaded files
        single_mode = config.get('single', '') and len(languages | alternative_languages) <= 1
        for entry in task.accepted:
            if 'location' not in entry:
                log.warning('Cannot act on entries that do not represent a local file.')
            elif not os.path.exists(entry['location']):
                entry.fail('file not found: %s' % entry['location'])
            elif '$RECYCLE.BIN' not in entry['location']:  # ignore deleted files in Windows shares
                try:
                    entry_languages = entry.get('subtitle_languages') or languages

                    video = subliminal.scan_video(entry['location'])
                    existing_subtitles = set(subliminal.core.search_external_subtitles(entry['location']).values())
                    video.subtitle_languages = existing_subtitles
                    if isinstance(video, subliminal.Episode):
                        title = video.series
                        hash_scores = episode_scores['hash']
                    else:
                        title = video.title
                        hash_scores = movie_scores['hash']
                    log.info('Name computed for %s was %s', entry['location'], title)
                    msc = hash_scores if config['exact_match'] else 0
                    if entry_languages & existing_subtitles:
                        log.debug('All preferred languages already exist for "%s"', entry['title'])
                        entry['subtitles_missing'] = set()
                        continue  # subs for preferred lang(s) already exists
                    else:
                        subtitle = subliminal.download_best_subtitles([video], entry_languages,
                                                                      providers=providers_list, min_score=msc)
                        if subtitle and any(subtitle.values()):
                            downloaded_subtitles.update(subtitle)
                            log.info('Subtitles found for %s', entry['location'])
                        else:
                            # only try to download for alternatives that aren't alread downloaded
                            subtitle = subliminal.download_best_subtitles([video], alternative_languages,
                                                                          providers=providers_list, min_score=msc)

                            if subtitle and any(subtitle.values()):
                                downloaded_subtitles.update(subtitle)
                                entry.fail('subtitles found for a second-choice language.')
                            else:
                                entry.fail('cannot find any subtitles for now.')
                        downloaded_languages = set([Language.fromietf(str(l.language))
                                                    for l in subtitle[video]])
<<<<<<< HEAD
                        if entry_langs:
                            entry['subtitles_missing'] = entry_langs - downloaded_languages
                except Exception as err:
                    # don't want to abort the entire task for errors in a  
                    # single video file or for occasional network timeouts
                    if err.args:
                        msg = str(err.args[0])
                    else:
                        # Subliminal errors don't always have a message, just use the name
                        msg = 'subliminal error: %s' % err.__class__.__name__
                    log.debug(msg)
                    entry.fail(msg)
        if downloaded_subtitles:
            # save subtitles to disk
            for k, v in downloaded_subtitles.items():
                if v:
                    subliminal.save_subtitles(k, v, single=single_mode)
=======
                        if entry_languages:
                            entry['subtitles_missing'] = entry_languages - downloaded_languages
                except ValueError as e:
                    log.error('subliminal error: %s', e)
                    entry.fail()

        if downloaded_subtitles:
            # save subtitles to disk
            for video, subtitle in downloaded_subtitles.items():
                if subtitle:
                    subliminal.save_subtitles(video, subtitle, single=single_mode)
>>>>>>> 04652d7b


@event('plugin.register')
def register_plugin():
    plugin.register(PluginSubliminal, 'subliminal', api_ver=2)<|MERGE_RESOLUTION|>--- conflicted
+++ resolved
@@ -1,10 +1,5 @@
-<<<<<<< HEAD
 from builtins import str
 from builtins import object
-=======
-from __future__ import unicode_literals
-
->>>>>>> 04652d7b
 import collections
 import logging
 import os
@@ -158,25 +153,6 @@
                                 entry.fail('cannot find any subtitles for now.')
                         downloaded_languages = set([Language.fromietf(str(l.language))
                                                     for l in subtitle[video]])
-<<<<<<< HEAD
-                        if entry_langs:
-                            entry['subtitles_missing'] = entry_langs - downloaded_languages
-                except Exception as err:
-                    # don't want to abort the entire task for errors in a  
-                    # single video file or for occasional network timeouts
-                    if err.args:
-                        msg = str(err.args[0])
-                    else:
-                        # Subliminal errors don't always have a message, just use the name
-                        msg = 'subliminal error: %s' % err.__class__.__name__
-                    log.debug(msg)
-                    entry.fail(msg)
-        if downloaded_subtitles:
-            # save subtitles to disk
-            for k, v in downloaded_subtitles.items():
-                if v:
-                    subliminal.save_subtitles(k, v, single=single_mode)
-=======
                         if entry_languages:
                             entry['subtitles_missing'] = entry_languages - downloaded_languages
                 except ValueError as e:
@@ -188,7 +164,6 @@
             for video, subtitle in downloaded_subtitles.items():
                 if subtitle:
                     subliminal.save_subtitles(video, subtitle, single=single_mode)
->>>>>>> 04652d7b
 
 
 @event('plugin.register')
