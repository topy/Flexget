--- conflicted
+++ resolved
@@ -1,12 +1,8 @@
 from __future__ import unicode_literals, division, absolute_import
-<<<<<<< HEAD
 from builtins import *  # noqa pylint: disable=unused-import, redefined-builtin
 from future.moves.urllib import request
 from future.moves.urllib import parse
 from future.moves.urllib.error import URLError
-=======
-from builtins import *  # pylint: disable=unused-import, redefined-builtin
->>>>>>> 7ccfa61e
 
 import logging
 import re
