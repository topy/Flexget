from __future__ import unicode_literals, division, absolute_import

import logging
from datetime import datetime, timedelta

from sqlalchemy import Table, Column, Integer, Float, Unicode, Boolean, DateTime, func
from sqlalchemy.ext.associationproxy import association_proxy
from sqlalchemy.orm import relation
from sqlalchemy.schema import ForeignKey

from flexget import db_schema
from flexget.utils import requests
from flexget.utils.database import with_session, text_date_synonym, json_synonym
from flexget.utils.simple_persistence import SimplePersistence

log = logging.getLogger('api_tvdb')
Base = db_schema.versioned_base('api_tvdb', 5)

# This is a FlexGet API key
persist = SimplePersistence('api_tvdb')


class TVDBRequest(object):
    API_KEY = '4D297D8CFDE0E105'
    BASE_URL = 'https://api-beta.thetvdb.com/'
    BANNER_URL = 'http://thetvdb.com/banners/'

    def __init__(self, username=None, password=None):
        self.username = username
        self.password = password
        self.auth_key = self.username if self.username else 'default'

    def get_auth_token(self, refresh=False):
        tokens = persist.get('auth_tokens')
        if not tokens:
            tokens = {'default': None}

        auth_token = tokens.get(self.auth_key)

        if not auth_token or refresh:
            data = {'apikey': TVDBRequest.API_KEY}
            if self.username:
                data['username'] = self.username
            if self.password:
                data['userpass'] = self.password

            log.debug('Authenticating to TheTVDB with %s' % (self.username if self.username else 'api_key'))

            tokens[self.auth_key] = requests.post(TVDBRequest.BASE_URL + 'login', json=data).json().get('token')
        persist['auth_tokens'] = tokens
        return tokens[self.auth_key]

    def _request(self, method, endpoint, **params):
        url = TVDBRequest.BASE_URL + endpoint
        headers = {'Authorization': 'Bearer %s' % self.get_auth_token()}
        data = params.pop('data', None)

        result = requests.request(method, url, params=params, headers=headers, raise_status=False, json=data)
        if result.status_code == 401:
            log.debug('Auth token expired, refreshing')
            headers['Authorization'] = 'Bearer %s' % self.get_auth_token(refresh=True)
            result = requests.request(method, url, params=params, headers=headers, raise_status=False, json=data)
        result.raise_for_status()
        result = result.json()

        if result.get('errors'):
            raise LookupError('Error processing request on tvdb: %s' % result.get('errors'))

        return result

    def get(self, endpoint, **params):
        result = self._request('get', endpoint, **params)
        return result.get('data')

    def post(self, endpoint, **params):
        result = self._request('post', endpoint, **params)
        return result.get('data')

    def put(self, endpoint, **params):
        result = self._request('put', endpoint, **params)
        return result.get('data')

    def delete(self, endpoint, **params):
        return self._request('delete', endpoint, **params)


@db_schema.upgrade('api_tvdb')
def upgrade(ver, session):
    if ver is None or ver <= 4:
        raise db_schema.UpgradeImpossible
    return ver


# association tables
genres_table = Table('tvdb_series_genres', Base.metadata,
                     Column('series_id', Integer, ForeignKey('tvdb_series.id')),
                     Column('genre_id', Integer, ForeignKey('tvdb_genres.id')))
Base.register_table(genres_table)


@with_session
def get_db_genres(genre_names, session=None):
    if not genre_names:
        return []

    genres = []
    for genre_name in genre_names:
        genre = session.query(TVDBGenre).filter(TVDBGenre.name == genre_name).first()
        if not genre:
            genre = TVDBGenre(name=genre_name)
            session.add(genre)
        genres.append(genre)

    return genres


class TVDBSeries(Base):
    __tablename__ = "tvdb_series"

    id = Column(Integer, primary_key=True, autoincrement=False)
    last_updated = Column(Integer)
    expired = Column(Boolean)
    name = Column(Unicode)
    language = Column(Unicode)
    rating = Column(Float)
    status = Column(Unicode)
    runtime = Column(Integer)
    airs_time = Column(Unicode)
    airs_dayofweek = Column(Unicode)
    content_rating = Column(Unicode)
    network = Column(Unicode)
    overview = Column(Unicode)
    imdb_id = Column(Unicode)
    zap2it_id = Column(Unicode)
    _banner = Column('banner', Unicode)

    _first_aired = Column('first_aired', DateTime)
    first_aired = text_date_synonym('_first_aired')
    _aliases = Column('aliases', Unicode)
    aliases = json_synonym('_aliases')
    _actors = Column('actors', Unicode)
    actors_list = json_synonym('_actors')
    _posters = Column('posters', Unicode)
    posters_list = json_synonym('_posters')

    _genres = relation('TVDBGenre', secondary=genres_table)
    genres = association_proxy('_genres', 'name', creator=lambda g: TVDBGenre(name=g))

    episodes = relation('TVDBEpisode', backref='series', cascade='all, delete, delete-orphan')

    def update(self, session):
        try:
            series = TVDBRequest().get('series/%s' % self.id)
        except requests.RequestException as e:
            raise LookupError('Error updating data from tvdb: %s' % e)

        self.id = series['id']
        self.language = 'en'
        self.last_updated = series['lastUpdated']
        self.name = series['seriesName']
        self.rating = float(series['siteRating']) if series['siteRating'] else 0.0
        self.status = series['status']
        self.runtime = int(series['runtime']) if series['runtime'] else 0
        self.airs_time = series['airsTime']
        self.airs_dayofweek = series['airsDayOfWeek']
        self.content_rating = series['rating']
        self.network = series['network']
        self.overview = series['overview']
        self.imdb_id = series['imdbId']
        self.zap2it_id = series['zap2itId']
        self.first_aired = series['firstAired']
        self.expired = False
        self.aliases = series['aliases']
        self._banner = series['banner']

        self._genres = get_db_genres(series['genre'], session=session)

        # Reset Actors and Posters so they can be lazy populated
        self._actors = None
        self._posters = None

    def __repr__(self):
        return '<TVDBSeries name=%s,tvdb_id=%s>' % (self.name, self.id)

    @property
    def banner(self):
        if self._banner:
            return TVDBRequest.BANNER_URL + self._banner

    @property
    def actors(self):
        return self.get_actors()

    @property
    def posters(self):
        return self.get_posters()

    def get_actors(self):
        if not self._actors:
            log.debug('Looking up actors for series %s' % self.name)
            try:
                actors_query = TVDBRequest().get('series/%s/actors' % self.id)
                self.actors_list = [a['name'] for a in actors_query] if actors_query else []
            except requests.RequestException as e:
                raise LookupError('Error updating actors from tvdb: %s' % e)

        return self.actors_list

    def get_posters(self):
        if not self._posters:
            log.debug('Getting top 5 posters for series %s' % self.name)
            try:
                poster_query = TVDBRequest().get('series/%s/images/query' % self.id, keyType='poster')
                self.posters_list = [p['fileName'] for p in poster_query[:5]] if poster_query else []
            except requests.RequestException as e:
                raise LookupError('Error updating posters from tvdb: %s' % e)

        return [TVDBRequest.BANNER_URL + p for p in self.posters_list]

    def to_dict(self):
        return {
            'tvdb_id': self.id,
            'last_updated': datetime.fromtimestamp(self.last_updated).strftime('%Y-%m-%d %H:%M:%S'),
            'expired': self.expired,
            'series_name': self.name,
            'language': self.language,
            'rating': self.rating,
            'status': self.status,
            'runtime': self.runtime,
            'airs_time': self.airs_time,
            'airs_dayofweek': self.airs_dayofweek,
            'content_rating': self.content_rating,
            'network': self.network,
            'overview': self.overview,
            'imdb_id': self.imdb_id,
            'zap2it_id': self.zap2it_id,
            'banner': self.banner,
            'posters': self.posters,
            'genres': [g for g in self.genres],
            'actors': self.actors,
            'first_aired': self.first_aired,
        }


class TVDBGenre(Base):
    __tablename__ = 'tvdb_genres'

    id = Column(Integer, primary_key=True, autoincrement=True)
    name = Column(Unicode, nullable=False, unique=True)


class TVDBEpisode(Base):
    __tablename__ = 'tvdb_episodes'

    id = Column(Integer, primary_key=True, autoincrement=False)
    expired = Column(Boolean)
    last_updated = Column(Integer)
    season_number = Column(Integer)
    episode_number = Column(Integer)
    absolute_number = Column(Integer)
    name = Column(Unicode)
    overview = Column(Unicode)
    rating = Column(Float)
    director = Column(Unicode)
    _image = Column(Unicode)
    _first_aired = Column('firstaired', DateTime)
    first_aired = text_date_synonym('_first_aired')

    series_id = Column(Integer, ForeignKey('tvdb_series.id'), nullable=False)

    def to_dict(self):
        return {
            'id': self.id,
            'expired': self.expired,
            'last_update': self.last_updated,
            'season_number': self.season_number,
            'episode_number': self.episode_number,
            'absolute_number': self.absolute_number,
            'episode_name': self.name,
            'overview': self.overview,
            'director': self.director,
            'rating': self.rating,
            'image': self.image,
            'first_aired': self.first_aired,
            'series_id': self.series_id
        }

    @property
    def image(self):
        if self._image:
            return TVDBRequest.BANNER_URL + self._image

    def update(self):
        try:
            episode = TVDBRequest().get('episodes/%s' % self.id)
        except requests.RequestException as e:
            raise LookupError('Error updating data from tvdb: %s' % e)

        self.id = episode['id']
        self.last_updated = episode['lastUpdated']
        self.season_number = episode['airedSeason']
        self.episode_number = episode['airedEpisodeNumber']
        self.absolute_number = episode['absoluteNumber']
        self.name = episode['episodeName']
        self.overview = episode['overview']
        self.director = episode['director']
        self._image = episode['filename']
        self.rating = episode['siteRating']
        self.first_aired = episode['firstAired']

    def __repr__(self):
        return '<TVDBEpisode series=%s,season=%s,episode=%s>' % \
               (self.series.name, self.season_number, self.episode_number)


class TVDBSearchResult(Base):
    __tablename__ = 'tvdb_search_results'

    id = Column(Integer, primary_key=True)
    search = Column(Unicode, nullable=False, unique=True)
    series_id = Column(Integer, ForeignKey('tvdb_series.id'), nullable=True)
    series = relation(TVDBSeries, backref='search_strings')


def find_series_id(name):
    """Looks up the tvdb id for a series"""
    try:
        series = TVDBRequest().get('search/series', name=name)
    except requests.RequestException as e:
        raise LookupError('Unable to get search results for %s: %s' % (name, e))

    series_list = []

    name = name.lower()

    for s in series:
        # Exact match
        if s['seriesName'].lower() == name:
            return s['id']
        if s['firstAired']:
            series_list.append((s['firstAired'], s['id']))

    # If there is no exact match, sort by airing date and pick the latest
    if series_list:
        series_list.sort(key=lambda s: s[0], reverse=True)
        return series_list[0][1]
    else:
        raise LookupError('No results for `%s`' % name)


@with_session(expire_on_commit=False)
def lookup_series(name=None, tvdb_id=None, only_cached=False, session=None):
    """
    Look up information on a series. Will be returned from cache if available, and looked up online and cached if not.

    Either `name` or `tvdb_id` parameter are needed to specify the series.
    :param unicode name: Name of series.
    :param int tvdb_id: TVDb ID of series.
    :param bool only_cached: If True, will not cause an online lookup. LookupError will be raised if not available
        in the cache.
    :param session: An sqlalchemy session to be used to lookup and store to cache. Commit(s) may occur when passing in
        a session. If one is not supplied it will be created.

    :return: Instance of :class:`TVDBSeries` populated with series information. If session was not supplied, this will
        be a detached from the database, so relationships cannot be loaded.
    :raises: :class:`LookupError` if series cannot be looked up.
    """
    if not (name or tvdb_id):
        raise LookupError('No criteria specified for tvdb lookup')

    log.debug('Looking up tvdb information for %s %s', name, tvdb_id)

    series = None

    def id_str():
        return '<name=%s,tvdb_id=%s>' % (name, tvdb_id)

    if tvdb_id:
        series = session.query(TVDBSeries).filter(TVDBSeries.id == tvdb_id).first()
    if not series and name:
        series = session.query(TVDBSeries).filter(func.lower(TVDBSeries.name) == name.lower()).first()
        if not series:
            found = session.query(TVDBSearchResult).filter(
                func.lower(TVDBSearchResult.search) == name.lower()).first()
            if found and found.series:
                series = found.series
    if series:
        # Series found in cache, update if cache has expired.
        if not only_cached:
            mark_expired(session=session)
        if not only_cached and series.expired:
            log.verbose('Data for %s has expired, refreshing from tvdb', series.name)
            try:
                series.update(session)
            except LookupError as e:
                log.warning('Error while updating from tvdb (%s), using cached data.', e.args[0])
        else:
            log.debug('Series %s information restored from cache.' % id_str())
    else:
        if only_cached:
            raise LookupError('Series %s not found from cache' % id_str())
        # There was no series found in the cache, do a lookup from tvdb
        log.debug('Series %s not found in cache, looking up from tvdb.', id_str())
        if tvdb_id:
            series = TVDBSeries(id=tvdb_id)
            series.update(session)
            if series.name:
                session.add(series)
        elif name:
            tvdb_id = find_series_id(name)
            if tvdb_id:
                series = session.query(TVDBSeries).filter(TVDBSeries.id == tvdb_id).first()
                if not series:
                    series = TVDBSeries()
                    series.id = tvdb_id
                    series.update(session)
                    session.add(series)

    if not series:
        raise LookupError('No results found from tvdb for %s' % id_str())
    if not series.name:
        raise LookupError('Tvdb result for series does not have a title.')

    # Save series to db before adding search results
    session.commit()

    search_names = [series.name]
    if series.aliases:
        search_names = [a for a in series.aliases] + search_names

    for search_name in search_names:
        search_result = session.query(TVDBSearchResult).filter(TVDBSearchResult.search == search_name.lower()).first()
        if not search_result:
            search_result = TVDBSearchResult(search=search_name.lower())
        search_result.series_id = tvdb_id
        search_result.series = series
        session.merge(search_result)

    session.commit()
    return series


@with_session(expire_on_commit=False)
def lookup_episode(name=None, season_number=None, episode_number=None, absolute_number=None,
                   tvdb_id=None, only_cached=False, session=None):
    """
    Look up information on an episode. Will be returned from cache if available, and looked up online and cached if not.

    Either `name` or `tvdb_id` parameter are needed to specify the series.
    Either `seasonnum` and `episodedum`, `absolutenum`, or `airdate` are required to specify episode number.
    :param unicode name: Name of series episode belongs to.
    :param int tvdb_id: TVDb ID of series episode belongs to.
    :param int season_number: Season number of episode.
    :param int episode_number: Episode number of episode.
    :param int absolute_number: Absolute number of episode.
    :param bool only_cached: If True, will not cause an online lookup. LookupError will be raised if not available
        in the cache.
    :param session: An sqlalchemy session to be used to lookup and store to cache. Commit(s) may occur when passing in
        a session. If one is not supplied it will be created, however if you need to access relationships you should
        pass one in.

    :return: Instance of :class:`TVDBEpisode` populated with series information.
    :raises: :class:`LookupError` if episode cannot be looked up.
    """
    # First make sure we have the series data
    series = lookup_series(name=name, tvdb_id=tvdb_id, only_cached=only_cached, session=session)

    if not series:
        LookupError('Series %s (%s) not found from' % (name, tvdb_id))

    ep_description = series.name
    query_params = {}
    episode = session.query(TVDBEpisode).filter(TVDBEpisode.series_id == series.id)

    if absolute_number:
        episode = episode.filter(TVDBEpisode.absolute_number == absolute_number)
        query_params['absoluteNumber'] = absolute_number
        ep_description = '%s absNo: %s' % (ep_description, absolute_number)

    if season_number:
        episode = episode.filter(TVDBEpisode.season_number == season_number)
        query_params['airedSeason'] = season_number
        ep_description = '%s s%s' % (ep_description, season_number)

    if episode_number:
        episode = episode.filter(TVDBEpisode.episode_number == episode_number)
        query_params['airedEpisode'] = episode_number
        ep_description = '%s e%s' % (ep_description, episode_number)

    episode = episode.first()

    if episode:
        if episode.expired and not only_cached:
            log.info('Data for %r has expired, refreshing from tvdb', episode)
            try:
                episode.update()
            except LookupError as e:
                log.warning('Error while updating from tvdb (%s), using cached data.' % str(e))
        else:
            log.debug('Using episode info for %s from cache.', ep_description)
    else:
        if only_cached:
            raise LookupError('Episode %s not found from cache' % ep_description)
        # There was no episode found in the cache, do a lookup from tvdb
        log.debug('Episode %s not found in cache, looking up from tvdb.', ep_description)
        try:
            results = TVDBRequest().get('series/%s/episodes/query' % series.id, **query_params)
            if results:
                # Check if this episode id is already in our db
                episode = session.query(TVDBEpisode).filter(TVDBEpisode.id == results[0]['id']).first()
                if not episode:
                    episode = TVDBEpisode(id=results[0]['id'])
                if episode.expired is not False:
                    episode.update()

                series.episodes.append(episode)
                session.merge(series)
        except requests.RequestException as e:
            raise LookupError('Error looking up episode from TVDb (%s)' % e)
    if episode:
        session.commit()
        return episode
    else:
        raise LookupError('No results found for %s' % ep_description)


@with_session
def mark_expired(session=None):
    """Marks series and episodes that have expired since we cached them"""
    # Only get the expired list every hour
    last_check = persist.get('last_check')

    if not last_check:
        persist['last_check'] = datetime.now()
        return
    if datetime.now() - last_check <= timedelta(hours=2):
        # It has been less than 2 hour, don't check again
        return

    last_check = datetime.now()

    try:
        log.debug("Getting %s updates from thetvdb")
<<<<<<< HEAD
        updates = TVDBRequest().get('updated/query', fromTime=last_check.strftime("%s"))
=======
        updates = TVDBRequest().get('updated/query', fromTime=last_check.strftime("%S"))
>>>>>>> a647c90f
    except requests.RequestException as e:
        log.error('Could not get update information from tvdb: %s', e)
        return

    def chunked(seq):
        """Helper to divide our expired lists into sizes sqlite can handle in a query. (<1000)"""
        for i in range(0, len(seq), 900):
            yield seq[i:i + 900]

    expired_series = [series['id'] for series in updates] if updates else []

    # Update our cache to mark the items that have expired
    for chunk in chunked(expired_series):
        num = session.query(TVDBSeries).filter(TVDBSeries.id.in_(chunk)).update({'expired': True}, 'fetch')
        log.debug('%s series marked as expired', num)

    # Save the time of this update
    session.commit()
    persist['last_check'] = last_check<|MERGE_RESOLUTION|>--- conflicted
+++ resolved
@@ -541,11 +541,7 @@
 
     try:
         log.debug("Getting %s updates from thetvdb")
-<<<<<<< HEAD
-        updates = TVDBRequest().get('updated/query', fromTime=last_check.strftime("%s"))
-=======
         updates = TVDBRequest().get('updated/query', fromTime=last_check.strftime("%S"))
->>>>>>> a647c90f
     except requests.RequestException as e:
         log.error('Could not get update information from tvdb: %s', e)
         return
