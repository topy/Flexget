from __future__ import unicode_literals, division, absolute_import
from past.builtins import basestring
from builtins import object
import logging
import pickle
from datetime import datetime
from sqlalchemy import Column, Integer, String, Unicode, DateTime, Index, select

from flexget import db_schema, plugin
from flexget.event import event
from flexget.utils import json
from flexget.utils.database import entry_synonym
from flexget.utils.tools import parse_timedelta
from flexget.utils.sqlalchemy_utils import table_schema, table_add_column

log = logging.getLogger('delay')
Base = db_schema.versioned_base('delay', 2)


class DelayedEntry(Base):

    __tablename__ = 'delay'

    id = Column(Integer, primary_key=True)
    task = Column('feed', String)
    title = Column(Unicode)
    expire = Column(DateTime)
    _json = Column('json', Unicode)
    entry = entry_synonym('_json')

    def __repr__(self):
        return '<DelayedEntry(title=%s)>' % self.title

Index('delay_feed_title', DelayedEntry.task, DelayedEntry.title)
# TODO: index "expire, task"


@db_schema.upgrade('delay')
def upgrade(ver, session):
<<<<<<< HEAD
    if ver is None:
        log.info('Fixing delay table from erroneous data ...')
        # TODO: Using the DelayedEntry object here is no good.
        all = session.query(DelayedEntry).all()
        for de in all:
            for key, value in de.entry.items():
                if not isinstance(value, (basestring, bool, int, float, list, dict)):
                    log.warning('Removing `%s` with erroneous data' % de.title)
                    session.delete(de)
                    break
        ver = 1
    elif ver == 1:
=======
    if ver == 1:
>>>>>>> 97f05cd1
        table = table_schema('delay', session)
        table_add_column(table, 'json', Unicode, session)
        # Make sure we get the new schema with the added column
        table = table_schema('delay', session)
        for row in session.execute(select([table.c.id, table.c.entry])):
            p = pickle.loads(row['entry'])
            session.execute(table.update().where(table.c.id == row['id']).values(
                json=json.dumps(p, encode_datetime=True)))
        ver = 2

    return ver


class FilterDelay(object):
    """
        Add delay to a task. This is useful for de-prioritizing expensive / bad-quality tasks.

        Format: n [minutes|hours|days|weeks]

        Example::

          delay: 2 hours
    """

    schema = {'type': 'string', 'format': 'interval'}

    def get_delay(self, config):
        log.debug('delay: %s' % config)
        try:
            return parse_timedelta(config)
        except ValueError:
            raise plugin.PluginError('Invalid time format', log)

    @plugin.priority(-1)
    def on_task_input(self, task, config):
        """Captures the current input then replaces it with entries that have passed the delay."""
        if task.entries:
            log.verbose('Delaying %s new entries for %s' % (len(task.entries), config))
            # Let details plugin know that it is ok if this task doesn't produce any entries
            task.no_entries_ok = True
        # First learn the current entries in the task to the database
        expire_time = datetime.now() + self.get_delay(config)
        for entry in task.entries:
            log.debug('Delaying %s' % entry['title'])
            # check if already in queue
            if not task.session.query(DelayedEntry).\
                filter(DelayedEntry.title == entry['title']).\
                    filter(DelayedEntry.task == task.name).first():
                delay_entry = DelayedEntry()
                delay_entry.title = entry['title']
                delay_entry.entry = entry
                delay_entry.task = task.name
                delay_entry.expire = expire_time
                task.session.add(delay_entry)

        # Clear the current entries from the task now that they are stored
        task.all_entries[:] = []

        # Generate the list of entries whose delay has passed
        passed_delay = task.session.query(DelayedEntry).\
            filter(datetime.now() > DelayedEntry.expire).\
            filter(DelayedEntry.task == task.name)
        delayed_entries = [item.entry for item in passed_delay.all()]
        for entry in delayed_entries:
            entry['passed_delay'] = True
            log.debug('Releasing %s' % entry['title'])
        # Delete the entries from the db we are about to inject
        passed_delay.delete()

        if delayed_entries:
            log.verbose('Restoring %s entries that have passed delay.' % len(delayed_entries))
        # Return our delayed entries
        return delayed_entries


@event('plugin.register')
def register_plugin():
    plugin.register(FilterDelay, 'delay', api_ver=2)<|MERGE_RESOLUTION|>--- conflicted
+++ resolved
@@ -37,22 +37,7 @@
 
 @db_schema.upgrade('delay')
 def upgrade(ver, session):
-<<<<<<< HEAD
-    if ver is None:
-        log.info('Fixing delay table from erroneous data ...')
-        # TODO: Using the DelayedEntry object here is no good.
-        all = session.query(DelayedEntry).all()
-        for de in all:
-            for key, value in de.entry.items():
-                if not isinstance(value, (basestring, bool, int, float, list, dict)):
-                    log.warning('Removing `%s` with erroneous data' % de.title)
-                    session.delete(de)
-                    break
-        ver = 1
-    elif ver == 1:
-=======
     if ver == 1:
->>>>>>> 97f05cd1
         table = table_schema('delay', session)
         table_add_column(table, 'json', Unicode, session)
         # Make sure we get the new schema with the added column
