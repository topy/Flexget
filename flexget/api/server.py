<<<<<<< HEAD
from builtins import range
from builtins import object
import os
import logging
=======
>>>>>>> 7248eaaa
import json
import logging
import os
from time import sleep

import cherrypy
from flask import Response
from flask_restplus import inputs
from pyparsing import Word, Keyword, Group, Forward, Suppress, OneOrMore, oneOf, White, restOfLine, ParseException, \
    Combine
from pyparsing import nums, alphanums, printables

from flexget._version import __version__
from flexget.api import api, APIResource, ApiError, __version__ as __api_version__

log = logging.getLogger('api.server')

server_api = api.namespace('server', description='Manage Daemon')


@server_api.route('/reload/')
class ServerReloadAPI(APIResource):
    @api.response(ApiError, description='Error loading the config')
    @api.response(200, description='Newly reloaded config')
    def get(self, session=None):
        """ Reload Flexget config """
        log.info('Reloading config from disk.')
        try:
            self.manager.load_config()
        except ValueError as e:
            raise ApiError('Error loading config: %s' % e.args[0])

        log.info('Config successfully reloaded from disk.')
        return {}


pid_schema = api.schema('server.pid', {
    'type': 'object',
    'properties': {
        'pid': {
            'type': 'integer'
        }
    }
})


@server_api.route('/pid/')
class ServerPIDAPI(APIResource):
    @api.response(200, description='Reloaded config', model=pid_schema)
    def get(self, session=None):
        """ Get server PID """
        return {'pid': os.getpid()}


shutdown_parser = api.parser()
shutdown_parser.add_argument('force', type=inputs.boolean, required=False, default=False,
                             help='Ignore tasks in the queue')


@server_api.route('/shutdown/')
class ServerShutdownAPI(APIResource):
    @api.doc(parser=shutdown_parser)
    @api.response(200, 'Shutdown requested')
    def get(self, session=None):
        """ Shutdown Flexget Daemon """
        args = shutdown_parser.parse_args()
        self.manager.shutdown(args['force'])
        return {}


@server_api.route('/config/')
class ServerConfigAPI(APIResource):
    @api.response(200, description='Flexget config')
    def get(self, session=None):
        """ Get Flexget Config """
        return self.manager.config


version_schema = api.schema('server.version', {
    'type': 'object',
    'properties': {
        'flexget_version': {'type': 'string'},
        'api_version': {'type': 'integer'}
    }
})


@server_api.route('/version/')
class ServerVersionAPI(APIResource):
    @api.response(200, description='Flexget version', model=version_schema)
    def get(self, session=None):
        """ Flexget Version """
        return {'flexget_version': __version__, 'api_version': __api_version__}


server_log_parser = api.parser()
server_log_parser.add_argument(
    'lines', type=int, required=False, default=200,
    help='How many lines to find before streaming'
)
server_log_parser.add_argument('search', type=str, required=False, help='Search filter support google like syntax')


def reverse_readline(fh, start_byte=0, buf_size=8192):
    """a generator that returns the lines of a file in reverse order"""
    segment = None
    offset = 0
    if start_byte:
        fh.seek(start_byte)
    else:
        fh.seek(0, os.SEEK_END)
    total_size = remaining_size = fh.tell()
    while remaining_size > 0:
        offset = min(total_size, offset + buf_size)
        fh.seek(-offset, os.SEEK_END)
        buf = fh.read(min(remaining_size, buf_size))
        remaining_size -= buf_size
        lines = buf.split('\n')
        # the first line of the buffer is probably not a complete line so
        # we'll save it and append it to the last line of the next buffer
        # we read
        if segment is not None:
            # if the previous chunk starts right from the beginning of line
            # do not concact the segment to the last line of new chunk
            # instead, yield the segment first
            if buf[-1] is not '\n':
                lines[-1] += segment
            else:
                yield segment
        segment = lines[0]
        for index in range(len(lines) - 1, 0, -1):
            if len(lines[index]):
                yield lines[index]
    yield segment


def file_inode(filename):
    try:
        fd = os.open(filename, os.O_RDONLY)
        inode = os.fstat(fd).st_ino
        return inode
    except OSError:
        return 0
    finally:
        if fd:
            os.close(fd)


@server_api.route('/log/')
class ServerLogAPI(APIResource):
    @api.doc(parser=server_log_parser)
    @api.response(200, description='Streams as line delimited JSON')
    def get(self, session=None):
        """ Stream Flexget log Streams as line delimited JSON """
        args = server_log_parser.parse_args()

        def follow(lines, search):
            log_parser = LogParser(search)
            stream_from_byte = 0

            lines_found = []

            if os.path.isabs(self.manager.options.logfile):
                base_log_file = self.manager.options.logfile
            else:
                base_log_file = os.path.join(self.manager.config_base, self.manager.options.logfile)

            yield '{"stream": ['  # Start of the json stream

            # Read back in the logs until we find enough lines
            for i in range(0, 9):
                log_file = ('%s.%s' % (base_log_file, i)).rstrip('.0')  # 1st log file has no number

                if not os.path.isfile(log_file):
                    break

                with open(log_file, 'rb') as fh:
                    fh.seek(0, 2)  # Seek to bottom of file
                    end_byte = fh.tell()
                    if i == 0:
                        stream_from_byte = end_byte  # Stream from this point later on

                    if len(lines_found) >= lines:
                        break

                    # Read in reverse for efficiency
                    for line in reverse_readline(fh, start_byte=end_byte):
                        if len(lines_found) >= lines:
                            break
                        if log_parser.matches(line):
                            lines_found.append(log_parser.json_string(line))

                    for l in reversed(lines_found):
                        yield l + ',\n'

            # We need to track the inode in case the log file is rotated
            current_inode = file_inode(base_log_file)

            while True:
                # If the server is shutting down then end the stream nicely
                if cherrypy.engine.state != cherrypy.engine.states.STARTED:
                    break

                new_inode = file_inode(base_log_file)
                if current_inode != new_inode:
                    # File updated/rotated. Read from beginning
                    stream_from_byte = 0
                    current_inode = new_inode

                try:
                    with open(base_log_file, 'rb') as fh:
                        fh.seek(stream_from_byte)
                        line = fh.readline()
                        stream_from_byte = fh.tell()
                except IOError:
                    yield '{}'

                # If a valid line is found and does not pass the filter then set it to none
                line = log_parser.json_string(line) if log_parser.matches(line) else '{}'

                if line == '{}':
                    # If no match then delay to prevent many read hits on the file
                    sleep(2)

                yield line + ',\n'

            yield '{}]}'  # End of stream

        return Response(follow(args['lines'], args['search']), mimetype='text/event-stream')


class LogParser(object):
    """
    Filter log file.

    Supports
      * 'and', 'or' and implicit 'and' operators;
      * parentheses;
      * quoted strings;
    """

    def __init__(self, query):
        self._methods = {
            'and': self.evaluate_and,
            'or': self.evaluate_or,
            'not': self.evaluate_not,
            'parenthesis': self.evaluate_parenthesis,
            'quotes': self.evaluate_quotes,
            'word': self.evaluate_word,
        }

        self.line = ''
        self.query = query.lower() if query else ''

        if self.query:
            # TODO: Cleanup
            operator_or = Forward()
            operator_word = Group(Word(alphanums)).setResultsName('word')

            operator_quotes_content = Forward()
            operator_quotes_content << (
                (operator_word + operator_quotes_content) | operator_word
            )

            operator_quotes = Group(
                Suppress('"') + operator_quotes_content + Suppress('"')
            ).setResultsName('quotes') | operator_word

            operator_parenthesis = Group(
                (Suppress('(') + operator_or + Suppress(")"))
            ).setResultsName('parenthesis') | operator_quotes

            operator_not = Forward()
            operator_not << (Group(
                Suppress(Keyword('no', caseless=True)) + operator_not
            ).setResultsName('not') | operator_parenthesis)

            operator_and = Forward()
            operator_and << (Group(
                operator_not + Suppress(Keyword('and', caseless=True)) + operator_and
            ).setResultsName('and') | Group(
                operator_not + OneOrMore(~oneOf('and or') + operator_and)
            ).setResultsName('and') | operator_not)

            operator_or << (Group(
                operator_and + Suppress(Keyword('or', caseless=True)) + operator_or
            ).setResultsName('or') | operator_and)

            self._query_parser = operator_or.parseString(self.query)[0]
        else:
            self._query_parser = False

        time_cmpnt = Word(nums).setParseAction(lambda t: t[0].zfill(2))
        date = Combine((time_cmpnt + '-' + time_cmpnt + '-' + time_cmpnt) + ' ' + time_cmpnt + ':' + time_cmpnt)
        word = Word(printables)

        self._log_parser = (
            date.setResultsName('timestamp') +
            word.setResultsName('log_level') +
            word.setResultsName('plugin') +
            (
                White(min=16).setParseAction(lambda s, l, t: [t[0].strip()]).setResultsName('task') |
                (White(min=1).suppress() & word.setResultsName('task'))
            ) +
            restOfLine.setResultsName('message')
        )

    def evaluate_and(self, argument):
        return self.evaluate(argument[0]) and self.evaluate(argument[1])

    def evaluate_or(self, argument):
        return self.evaluate(argument[0]) or self.evaluate(argument[1])

    def evaluate_not(self, argument):
        return not self.evaluate(argument[0])

    def evaluate_parenthesis(self, argument):
        return self.evaluate(argument[0])

    def evaluate_quotes(self, argument):
        search_terms = [term[0] for term in argument]
        return ' '.join(search_terms) in ' '.join(self.line.split())

    def evaluate_word(self, argument):
        return argument[0] in self.line

    def evaluate(self, argument):
        return self._methods[argument.getName()](argument)

    def matches(self, line):
        if not line:
            return False

        self.line = line.lower()

        if not self._query_parser:
            return True
        else:
            return self.evaluate(self._query_parser)

    def json_string(self, line):
        try:
            return json.dumps(self._log_parser().parseString(line).asDict())
        except ParseException:
            return '{}'<|MERGE_RESOLUTION|>--- conflicted
+++ resolved
@@ -1,10 +1,6 @@
-<<<<<<< HEAD
-from builtins import range
-from builtins import object
+from builtins import range, object
+
 import os
-import logging
-=======
->>>>>>> 7248eaaa
 import json
 import logging
 import os
