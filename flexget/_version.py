--- conflicted
+++ resolved
@@ -7,8 +7,4 @@
 The jenkins release job will automatically strip the .dev for release,
 and update the version again for continued development.
 """
-<<<<<<< HEAD
-__version__ = '2.2.12.dev'
-=======
-__version__ = '2.2.14.dev'
->>>>>>> 60126012
+__version__ = '2.2.14.dev'