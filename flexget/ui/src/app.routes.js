(function () {
  'use strict';

  angular.module('flexget')
  .provider('route', routeService)
  .config(routeConfig);

  function routeService($stateProvider, $urlRouterProvider) {
    $urlRouterProvider.otherwise(function ($injector) {
      var $state = $injector.get('$state');
      $state.go('flexget.home');
    });

<<<<<<< HEAD
        this.$get = function () {
            return {
                register: function (name, url, template) {
                    $stateProvider.state('flexget.' + name, {
                        url: url,
                        template: '<md-content><'+template +'></'+template+'></content>',
                    });
                }
            }
        }
    }

    function routeConfig($stateProvider) {
        $stateProvider
            .state('flexget', {
                abstract: true,
                templateUrl: 'layout.tmpl.html',
            });
    }
=======
    this.$get = function () {
      return {
        register: function (name, url, template) {
          $stateProvider.state('flexget.' + name, {
            url: url,
            template: '<md-content><' + template + '></' + template + '></content>',
          });
        },
      };
    };
  }
>>>>>>> a36e6a79

  function routeConfig($stateProvider) {
    $stateProvider
    .state('flexget', {
      abstract: true,
      templateUrl: 'layout.tmpl.html',
    });
  }
})();<|MERGE_RESOLUTION|>--- conflicted
+++ resolved
@@ -11,27 +11,6 @@
       $state.go('flexget.home');
     });
 
-<<<<<<< HEAD
-        this.$get = function () {
-            return {
-                register: function (name, url, template) {
-                    $stateProvider.state('flexget.' + name, {
-                        url: url,
-                        template: '<md-content><'+template +'></'+template+'></content>',
-                    });
-                }
-            }
-        }
-    }
-
-    function routeConfig($stateProvider) {
-        $stateProvider
-            .state('flexget', {
-                abstract: true,
-                templateUrl: 'layout.tmpl.html',
-            });
-    }
-=======
     this.$get = function () {
       return {
         register: function (name, url, template) {
@@ -43,7 +22,6 @@
       };
     };
   }
->>>>>>> a36e6a79
 
   function routeConfig($stateProvider) {
     $stateProvider
