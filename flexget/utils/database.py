from __future__ import unicode_literals, division, absolute_import
from builtins import bytes
from builtins import str
from past.builtins import basestring
import functools
from collections import Mapping
from datetime import datetime

from sqlalchemy import extract, func
from sqlalchemy.orm import synonym
from sqlalchemy.ext.hybrid import Comparator, hybrid_property

from flexget.manager import Session
from flexget.utils import qualities, json


def with_session(*args, **kwargs):
    """"
    A decorator which creates a new session if one was not passed via keyword argument to the function.

    Automatically commits and closes the session if one was created, caller is responsible for commit if passed in.

    If arguments are given when used as a decorator, they will automatically be passed to the created Session when
    one is not supplied.
    """

    def decorator(func):
        def wrapper(*args, **kwargs):
            if kwargs.get('session'):
                return func(*args, **kwargs)
            with _Session() as session:
                kwargs['session'] = session
                return func(*args, **kwargs)
        return wrapper

    if len(args) == 1 and not kwargs and callable(args[0]):
        # Used without arguments, e.g. @with_session
        # We default to expire_on_commit being false, in case the decorated function returns db instances
        _Session = functools.partial(Session, expire_on_commit=False)
        return decorator(args[0])
    else:
        # Arguments were specified, turn them into arguments for Session creation e.g. @with_session(autocommit=True)
        _Session = functools.partial(Session, *args, **kwargs)
        return decorator


def pipe_list_synonym(name):
    """Converts pipe separated text into a list"""

    def getter(self):
        attr = getattr(self, name)
        if attr:
            return attr.strip('|').split('|')

    def setter(self, value):
        if isinstance(value, str):
            setattr(self, name, value)
        else:
            setattr(self, name, '|'.join(value))

    return synonym(name, descriptor=property(getter, setter))


def text_date_synonym(name):
    """Converts Y-M-D date strings into datetime objects"""

    def getter(self):
        return getattr(self, name)

    def setter(self, value):
        if isinstance(value, basestring):
            try:
                setattr(self, name, datetime.strptime(value, '%Y-%m-%d'))
            except ValueError:
                # Invalid date string given, set to None
                setattr(self, name, None)
        else:
            setattr(self, name, value)

    return synonym(name, descriptor=property(getter, setter))


def _only_builtins(item):
    """Casts all subclasses of builtin types to their builtin python type. Works recursively on iterables.

    Raises ValueError if passed an object that doesn't subclass a builtin type.
    """

    supported_types = [str, unicode, int, float, long, bool, datetime]
    # dict, list, tuple and set are also supported, but handled separately

<<<<<<< HEAD
        supported_types = [str, bytes, float, int, bool, datetime]
        # dict, list, tuple and set are also supported, but handled separately

        if type(item) in supported_types:
            return item
        elif isinstance(item, Mapping):
            result = {}
            for key, value in item.items():
                try:
                    result[key] = only_builtins(value)
                except TypeError:
                    continue
=======
    if type(item) in supported_types:
        return item
    elif isinstance(item, Mapping):
        result = {}
        for key, value in item.iteritems():
            try:
                result[key] = _only_builtins(value)
            except TypeError:
                continue
        return result
    elif isinstance(item, (list, tuple, set)):
        result = []
        for value in item:
            try:
                result.append(_only_builtins(value))
            except ValueError:
                continue
        if isinstance(item, list):
>>>>>>> c228d29d
            return result
        elif isinstance(item, tuple):
            return tuple(result)
        else:
            return set(result)
    else:
        for s_type in supported_types:
            if isinstance(item, s_type):
                return s_type(item)

    # If item isn't a subclass of a builtin python type, raise ValueError.
    raise TypeError('%r is not a subclass of a builtin python type.' % type(item))


def safe_pickle_synonym(name):
    """Used to store Entry instances into a PickleType column in the database.

    In order to ensure everything can be loaded after code changes, makes sure no custom python classes are pickled.
    """

    def getter(self):
        return getattr(self, name)

    def setter(self, entry):
        setattr(self, name, _only_builtins(entry))

    return synonym(name, descriptor=property(getter, setter))


def json_synonym(name):
    """Use json to serialize python objects for db storage."""
    def getter(self):
        return json.loads(getattr(self, name), decode_datetime=True)

    def setter(self, entry):
<<<<<<< HEAD
        setattr(self, name, str(json.dumps(entry, encode_datetime=True)))
=======
        setattr(self, name, unicode(json.dumps(_only_builtins(entry), encode_datetime=True)))
>>>>>>> c228d29d

    return synonym(name, descriptor=property(getter, setter))


class CaseInsensitiveWord(Comparator):
    """Hybrid value representing a string that compares case insensitively."""

    def __init__(self, word):
        if isinstance(word, CaseInsensitiveWord):
            self.word = word.word
        else:
            self.word = word

    def lower(self):
        if isinstance(self.word, str):
            return self.word.lower()
        else:
            return func.lower(self.word)

    def operate(self, op, other):
        if not isinstance(other, CaseInsensitiveWord):
            other = CaseInsensitiveWord(other)
        return op(self.lower(), other.lower())

    def __clause_element__(self):
        return self.lower()

    def __str__(self):
        return self.word

    def __getattr__(self, item):
        """Expose string methods to be called directly on this object."""
        return getattr(self.word, item)


def quality_property(text_attr):

    def getter(self):
        return qualities.Quality(getattr(self, text_attr))

    def setter(self, value):
        if isinstance(value, str):
            setattr(self, text_attr, value)
        else:
            setattr(self, text_attr, value.name)

    class QualComparator(Comparator):
        def operate(self, op, other):
            if isinstance(other, qualities.Quality):
                other = other.name
            return op(self.__clause_element__(), other)

    def comparator(self):
        return QualComparator(getattr(self, text_attr))

    prop = hybrid_property(getter, setter)
    prop.comparator(comparator)
    return prop


def quality_requirement_property(text_attr):

    def getter(self):
        return qualities.Requirements(getattr(self, text_attr))

    def setter(self, value):
        if isinstance(value, str):
            setattr(self, text_attr, value)
        else:
            setattr(self, text_attr, value.text)

    prop = hybrid_property(getter, setter)
    return prop


def ignore_case_property(text_attr):

    def getter(self):
        return CaseInsensitiveWord(getattr(self, text_attr))

    def setter(self, value):
        setattr(self, text_attr, value)

    return hybrid_property(getter, setter)


def year_property(date_attr):

    def getter(self):
        date = getattr(self, date_attr)
        return date and date.year

    def expr(cls):
        return extract('year', getattr(cls, date_attr))

    return hybrid_property(getter, expr=expr)<|MERGE_RESOLUTION|>--- conflicted
+++ resolved
@@ -89,20 +89,6 @@
     supported_types = [str, unicode, int, float, long, bool, datetime]
     # dict, list, tuple and set are also supported, but handled separately
 
-<<<<<<< HEAD
-        supported_types = [str, bytes, float, int, bool, datetime]
-        # dict, list, tuple and set are also supported, but handled separately
-
-        if type(item) in supported_types:
-            return item
-        elif isinstance(item, Mapping):
-            result = {}
-            for key, value in item.items():
-                try:
-                    result[key] = only_builtins(value)
-                except TypeError:
-                    continue
-=======
     if type(item) in supported_types:
         return item
     elif isinstance(item, Mapping):
@@ -121,7 +107,6 @@
             except ValueError:
                 continue
         if isinstance(item, list):
->>>>>>> c228d29d
             return result
         elif isinstance(item, tuple):
             return tuple(result)
@@ -157,11 +142,7 @@
         return json.loads(getattr(self, name), decode_datetime=True)
 
     def setter(self, entry):
-<<<<<<< HEAD
-        setattr(self, name, str(json.dumps(entry, encode_datetime=True)))
-=======
-        setattr(self, name, unicode(json.dumps(_only_builtins(entry), encode_datetime=True)))
->>>>>>> c228d29d
+        setattr(self, name, str(json.dumps(_only_builtins(entry), encode_datetime=True)))
 
     return synonym(name, descriptor=property(getter, setter))
 
